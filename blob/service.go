package blob

import (
	"context"
	"errors"
	"fmt"
	"slices"
	"sync"

	"github.com/cosmos/cosmos-sdk/types"
	logging "github.com/ipfs/go-log/v2"
	"go.opentelemetry.io/otel"
	"go.opentelemetry.io/otel/attribute"
	"go.opentelemetry.io/otel/codes"
	"go.opentelemetry.io/otel/trace"

<<<<<<< HEAD
	"github.com/celestiaorg/celestia-app/v2/pkg/appconsts"
	blobtypes "github.com/celestiaorg/celestia-app/v2/x/blob/types"
	"github.com/celestiaorg/go-square/shares"
=======
	"github.com/celestiaorg/celestia-app/pkg/shares"
>>>>>>> f98d6328

	"github.com/celestiaorg/celestia-node/header"
	"github.com/celestiaorg/celestia-node/libs/utils"
	"github.com/celestiaorg/celestia-node/share"
	"github.com/celestiaorg/celestia-node/state"
)

var (
	ErrBlobNotFound = errors.New("blob: not found")
	ErrInvalidProof = errors.New("blob: invalid proof")

	log    = logging.Logger("blob")
	tracer = otel.Tracer("blob/service")
)

// SubmitOptions aliases TxOptions from state package allowing users
// to specify options for SubmitPFB transaction.
type SubmitOptions = state.TxConfig

// Submitter is an interface that allows submitting blobs to the celestia-core. It is used to
// avoid a circular dependency between the blob and the state package, since the state package needs
// the blob.Blob type for this signature.
type Submitter interface {
	SubmitPayForBlob(context.Context, []*state.Blob, *state.TxConfig) (*types.TxResponse, error)
}

type Service struct {
	// accessor dials the given celestia-core endpoint to submit blobs.
	blobSubmitter Submitter
	// shareGetter retrieves the EDS to fetch all shares from the requested header.
	shareGetter share.Getter
	// headerGetter fetches header by the provided height
	headerGetter func(context.Context, uint64) (*header.ExtendedHeader, error)
}

func NewService(
	submitter Submitter,
	getter share.Getter,
	headerGetter func(context.Context, uint64) (*header.ExtendedHeader, error),
) *Service {
	return &Service{
		blobSubmitter: submitter,
		shareGetter:   getter,
		headerGetter:  headerGetter,
	}
}

// Submit sends PFB transaction and reports the height at which it was included.
// Allows sending multiple Blobs atomically synchronously.
// Uses default wallet registered on the Node.
// Handles gas estimation and fee calculation.
func (s *Service) Submit(ctx context.Context, blobs []*Blob, txConfig *SubmitOptions) (uint64, error) {
	log.Debugw("submitting blobs", "amount", len(blobs))

	appblobs := make([]*state.Blob, len(blobs))
	for i := range blobs {
		if err := blobs[i].Namespace().ValidateForBlob(); err != nil {
			return 0, err
		}
		appblobs[i] = &blobs[i].Blob
	}

	resp, err := s.blobSubmitter.SubmitPayForBlob(ctx, appblobs, txConfig)
	if err != nil {
		return 0, err
	}
	return uint64(resp.Height), nil
}

// Get retrieves a blob in a given namespace at the given height by commitment.
// Get collects all namespaced data from the EDS, construct the blob
// and compares the commitment argument.
// `ErrBlobNotFound` can be returned in case blob was not found.
func (s *Service) Get(
	ctx context.Context,
	height uint64,
	namespace share.Namespace,
	commitment Commitment,
) (blob *Blob, err error) {
	ctx, span := tracer.Start(ctx, "get")
	defer func() {
		utils.SetStatusAndEnd(span, err)
	}()
	span.SetAttributes(
		attribute.Int64("height", int64(height)),
		attribute.String("namespace", namespace.String()),
	)

	sharesParser := &parser{verifyFn: func(blob *Blob) bool {
		return blob.compareCommitments(commitment)
	}}

	blob, _, err = s.retrieve(ctx, height, namespace, sharesParser)
	return
}

// GetProof returns an NMT inclusion proof for a specified namespace to the respective row roots
// on which the blob spans on at the given height, using the given commitment.
// It employs the same algorithm as service.Get() internally.
func (s *Service) GetProof(
	ctx context.Context,
	height uint64,
	namespace share.Namespace,
	commitment Commitment,
) (proof *Proof, err error) {
	ctx, span := tracer.Start(ctx, "get-proof")
	defer func() {
		utils.SetStatusAndEnd(span, err)
	}()
	span.SetAttributes(
		attribute.Int64("height", int64(height)),
		attribute.String("namespace", namespace.String()),
	)

	sharesParser := &parser{verifyFn: func(blob *Blob) bool {
		return blob.compareCommitments(commitment)
	}}

	_, proof, err = s.retrieve(ctx, height, namespace, sharesParser)
	return proof, nil
}

// GetAll returns all blobs under the given namespaces at the given height.
// If all blobs were found without any errors, the user will receive a list of blobs.
// If the BlobService couldn't find any blobs under the requested namespaces,
// the user will receive an empty list of blobs along with an empty error.
// If some of the requested namespaces were not found, the user will receive all the found blobs and an empty error.
// If there were internal errors during some of the requests,
// the user will receive all found blobs along with a combined error message.
//
// All blobs will preserve the order of the namespaces that were requested.
func (s *Service) GetAll(ctx context.Context, height uint64, namespaces []share.Namespace) ([]*Blob, error) {
	header, err := s.headerGetter(ctx, height)
	if err != nil {
		return nil, err
	}

	var (
		resultBlobs = make([][]*Blob, len(namespaces))
		resultErr   = make([]error, len(namespaces))
		wg          = sync.WaitGroup{}
	)
	for i, namespace := range namespaces {
		wg.Add(1)
		go func(i int, namespace share.Namespace) {
			log.Debugw("retrieving all blobs from", "namespace", namespace.String(), "height", height)
			defer wg.Done()

			blobs, err := s.getBlobs(ctx, namespace, header)
			if err != nil && !errors.Is(err, ErrBlobNotFound) {
				log.Errorf("getting blobs for namespaceID(%s): %v", namespace.ID().String(), err)
				resultErr[i] = err
			}
			if len(blobs) > 0 {
				log.Infow("retrieved blobs", "height", height, "total", len(blobs))
				resultBlobs[i] = blobs
			}
		}(i, namespace)
	}
	wg.Wait()

	blobs := slices.Concat(resultBlobs...)
	err = errors.Join(resultErr...)
	return blobs, err
}

// Included verifies that the blob was included in a specific height.
// To ensure that blob was included in a specific height, we need:
// 1. verify the provided commitment by recomputing it;
// 2. verify the provided Proof against subtree roots that were used in 1.;
func (s *Service) Included(
	ctx context.Context,
	height uint64,
	namespace share.Namespace,
	proof *Proof,
	commitment Commitment,
) (_ bool, err error) {
	ctx, span := tracer.Start(ctx, "included")
	defer func() {
		utils.SetStatusAndEnd(span, err)
	}()
	span.SetAttributes(
		attribute.Int64("height", int64(height)),
		attribute.String("namespace", namespace.String()),
	)

	// In the current implementation, LNs will have to download all shares to recompute the commitment.
	// TODO(@vgonkivs): rework the implementation to perform all verification without network requests.
	sharesParser := &parser{verifyFn: func(blob *Blob) bool {
		return blob.compareCommitments(commitment)
	}}
	_, resProof, err := s.retrieve(ctx, height, namespace, sharesParser)
	switch {
	case err == nil:
	case errors.Is(err, ErrBlobNotFound):
		return false, nil
	default:
		return false, err
	}
	return true, resProof.equal(*proof)
}

// retrieve retrieves blobs and their proofs by requesting the whole namespace and
// comparing Commitments.
// Retrieving is stopped once the `verify` condition in shareParser is met.
func (s *Service) retrieve(
	ctx context.Context,
	height uint64,
	namespace share.Namespace,
	sharesParser *parser,
) (_ *Blob, _ *Proof, err error) {
	log.Infow("requesting blob",
		"height", height,
		"namespace", namespace.String())

	getCtx, headerGetterSpan := tracer.Start(ctx, "header-getter")

	header, err := s.headerGetter(getCtx, height)
	if err != nil {
		headerGetterSpan.SetStatus(codes.Error, err.Error())
		return nil, nil, err
	}

	headerGetterSpan.SetStatus(codes.Ok, "")
	headerGetterSpan.AddEvent("received eds", trace.WithAttributes(
		attribute.Int64("eds-size", int64(len(header.DAH.RowRoots)))))

	rowIndex := -1
	for i, row := range header.DAH.RowRoots {
		if !namespace.IsOutsideRange(row, row) {
			rowIndex = i
			break
		}
	}

	getCtx, getSharesSpan := tracer.Start(ctx, "get-shares-by-namespace")

	// collect shares for the requested namespace
	namespacedShares, err := s.shareGetter.GetSharesByNamespace(getCtx, header, namespace)
	if err != nil {
		if errors.Is(err, share.ErrNotFound) {
			err = ErrBlobNotFound
		}
		getSharesSpan.SetStatus(codes.Error, err.Error())
		return nil, nil, err
	}

	getSharesSpan.SetStatus(codes.Ok, "")
	getSharesSpan.AddEvent("received shares", trace.WithAttributes(
		attribute.Int64("eds-size", int64(len(header.DAH.RowRoots)))))

	var (
		appShares = make([]shares.Share, 0)
		proofs    = make(Proof, 0)
	)

	for _, row := range namespacedShares {
		if len(row.Shares) == 0 {
			// the above condition means that we've faced with an Absence Proof.
			// This Proof proves that the namespace was not found in the DAH, so
			// we can return `ErrBlobNotFound`.
			return nil, nil, ErrBlobNotFound
		}

		appShares, err = toAppShares(row.Shares...)
		if err != nil {
			return nil, nil, err
		}

		proofs = append(proofs, row.Proof)
		index := row.Proof.Start()

		for {
			var (
				isComplete bool
				shrs       []shares.Share
				wasEmpty   = sharesParser.isEmpty()
			)

			if wasEmpty {
				// create a parser if it is empty
				shrs, err = sharesParser.set(rowIndex*len(header.DAH.RowRoots)+index, appShares)
				if err != nil {
					if errors.Is(err, errEmptyShares) {
						// reset parser as `skipPadding` can update next blob's index
						sharesParser.reset()
						appShares = nil
						break
					}
					return nil, nil, err
				}

				// update index and shares if padding shares were detected.
				if len(appShares) != len(shrs) {
					index += len(appShares) - len(shrs)
					appShares = shrs
				}
			}

			shrs, isComplete = sharesParser.addShares(appShares)
			// move to the next row if the blob is incomplete
			if !isComplete {
				appShares = nil
				break
			}
			// otherwise construct blob
			blob, err := sharesParser.parse()
			if err != nil {
				return nil, nil, err
			}

			if sharesParser.verify(blob) {
				return blob, &proofs, nil
			}

			index += len(appShares) - len(shrs)
			appShares = shrs
			sharesParser.reset()

			if !wasEmpty {
				// remove proofs for prev rows if verified blob spans multiple rows
				proofs = proofs[len(proofs)-1:]
			}
		}

		rowIndex++
		if sharesParser.isEmpty() {
			proofs = nil
		}
	}

	err = ErrBlobNotFound
	for _, sh := range appShares {
		ok, err := sh.IsPadding()
		if err != nil {
			return nil, nil, err
		}
		if !ok {
			err = fmt.Errorf("incomplete blob with the "+
				"namespace: %s detected at %d: %w", namespace.String(), height, err)
			log.Error(err)
		}
	}
	return nil, nil, err
}

// getBlobs retrieves the DAH and fetches all shares from the requested Namespace and converts
// them to Blobs.
func (s *Service) getBlobs(
	ctx context.Context,
	namespace share.Namespace,
	header *header.ExtendedHeader,
) (_ []*Blob, err error) {
	ctx, span := tracer.Start(ctx, "get-blobs")
	span.SetAttributes(
		attribute.Int64("height", int64(header.Height())),
		attribute.String("namespace", namespace.String()),
	)
	defer func() {
		utils.SetStatusAndEnd(span, err)
	}()

	blobs := make([]*Blob, 0)
	verifyFn := func(blob *Blob) bool {
		blobs = append(blobs, blob)
		return false
	}
	sharesParser := &parser{verifyFn: verifyFn}

	_, _, err = s.retrieve(ctx, header.Height(), namespace, sharesParser)
	return blobs, err
}<|MERGE_RESOLUTION|>--- conflicted
+++ resolved
@@ -14,13 +14,7 @@
 	"go.opentelemetry.io/otel/codes"
 	"go.opentelemetry.io/otel/trace"
 
-<<<<<<< HEAD
-	"github.com/celestiaorg/celestia-app/v2/pkg/appconsts"
-	blobtypes "github.com/celestiaorg/celestia-app/v2/x/blob/types"
 	"github.com/celestiaorg/go-square/shares"
-=======
-	"github.com/celestiaorg/celestia-app/pkg/shares"
->>>>>>> f98d6328
 
 	"github.com/celestiaorg/celestia-node/header"
 	"github.com/celestiaorg/celestia-node/libs/utils"
@@ -75,15 +69,15 @@
 func (s *Service) Submit(ctx context.Context, blobs []*Blob, txConfig *SubmitOptions) (uint64, error) {
 	log.Debugw("submitting blobs", "amount", len(blobs))
 
-	appblobs := make([]*state.Blob, len(blobs))
+	squareBlobs := make([]*state.Blob, len(blobs))
 	for i := range blobs {
 		if err := blobs[i].Namespace().ValidateForBlob(); err != nil {
 			return 0, err
 		}
-		appblobs[i] = &blobs[i].Blob
-	}
-
-	resp, err := s.blobSubmitter.SubmitPayForBlob(ctx, appblobs, txConfig)
+		squareBlobs[i] = blobs[i].Blob
+	}
+
+	resp, err := s.blobSubmitter.SubmitPayForBlob(ctx, squareBlobs, txConfig)
 	if err != nil {
 		return 0, err
 	}
