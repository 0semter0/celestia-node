name: CI and Release
on:
  merge_group:
  push:
    branches:
      - main
<<<<<<< HEAD
      - ramin/coverage-integration
    # Trigger on version tags
    tags:
      - "v*"
=======
  release:
    types: [published]
>>>>>>> 13439ccf
  pull_request:
  workflow_dispatch:
    inputs:
      version:
        # Friendly description to be shown in the UI instead of 'name'
        description: "Semver type of new version (major / minor / patch)"
        # Input has to be provided for the workflow to run
        required: true
        type: choice
        options:
          - patch
          - minor
          - major

jobs:
  # set up go version for use through pipelines, setting
  # variable one time and setting outputs to access passing it
  # to other jobs
  setup:
    runs-on: ubuntu-latest
    env:
      # upgrade go version throughout pipeline here
      GO_VERSION: "1.22"
    outputs:
      go-version: ${{ steps.set-vars.outputs.go-version }}
      branch: ${{ steps.trim_ref.outputs.branch }}
      debug: ${{ steps.debug.outputs.debug }}
    steps:
      - name: Set go version
        id: set-vars
        run: echo "go-version=${{env.GO_VERSION}}" >> "$GITHUB_OUTPUT"

      - name: Trim branch name
        id: trim_ref
        run: |
          echo "branch=$(${${{ github.ref }}:11})" >> $GITHUB_OUTPUT

      - name: Set debug output
        id: debug
        run: |
          if [[ "${{ runner.debug }}" == "true" ]]; then
            echo "debug=true" >> $GITHUB_ENV
          else
            echo "debug=false" >> $GITHUB_ENV
          fi

  # Dockerfile Linting
  hadolint:
    uses: celestiaorg/.github/.github/workflows/reusable_dockerfile_lint.yml@v0.4.2 # yamllint disable-line rule:line-length
    with:
      dockerfile: Dockerfile

  yamllint:
    runs-on: ubuntu-latest
    steps:
      - uses: actions/checkout@v4
      - uses: celestiaorg/.github/.github/actions/yamllint@v0.4.2

  markdown-lint:
    name: Markdown Lint
    runs-on: ubuntu-latest
    steps:
      - uses: actions/checkout@v4
      - uses: actions/setup-node@v4
        with:
          node-version: 18
      - run: |
          npm install -g markdownlint-cli@0.32.1
          markdownlint --config .markdownlint.yaml '**/*.md'

  go-ci:
    needs: setup
    uses: ./.github/workflows/go-ci.yml
    with:
      go-version: ${{ needs.setup.outputs.go-version }}

  # If this was a workflow dispatch event, we need to generate and push a tag
  # for goreleaser to grab
  version_bump:
    needs: [hadolint, yamllint, markdown-lint, go-ci, setup]
    runs-on: ubuntu-latest
    permissions: "write-all"
    steps:
      - uses: actions/checkout@v4

      - name: Bump version and push tag
        # Placing the if condition here is a workaround for needing to block
        # on this step during workflow dispatch events but the step not
        # needing to run on tags. If we had the if condition on the full
        # version_bump section, it would skip and not run, which would result
        # in goreleaser not running either.
        if: ${{ github.event_name == 'workflow_dispatch' }}
        uses: mathieudutour/github-tag-action@v6.2
        with:
          github_token: ${{ secrets.GITHUB_TOKEN }}
          default_bump: ${{ inputs.version }}
          release_branches: ${{ needs.setup.outputs.branch }}

  # Generate the release with goreleaser to include pre-built binaries
  goreleaser:
    needs: [version_bump, setup]
    runs-on: ubuntu-latest
    if: |
      github.event_name == 'workflow_dispatch' ||
      github.event_name == 'release'
    permissions: "write-all"
    steps:
      - uses: actions/checkout@v4

      - run: git fetch --force --tags

      - uses: actions/setup-go@v5
        with:
          go-version: ${{ needs.setup.outputs.go-version }}

      - name: Import GPG key
        id: import_gpg
        uses: crazy-max/ghaction-import-gpg@v6
        with:
          gpg_private_key: ${{ secrets.GPG_SIGNING_KEY }}
          passphrase: ${{ secrets.GPG_PASSPHRASE }}

      # Generate the binaries and release
      - uses: goreleaser/goreleaser-action@v6
        with:
          distribution: goreleaser
          version: latest
          args: release --clean
        env:
          GITHUB_TOKEN: ${{ secrets.GITHUB_TOKEN }}
          GPG_FINGERPRINT: ${{ steps.import_gpg.outputs.fingerprint }}

  upload-docs:
    needs: goreleaser
    if: github.event_name == 'release'
    runs-on: ubuntu-latest
    permissions:
      contents: write
    steps:
      - uses: actions/checkout@v4

      - run: |
          make openrpc-gen > openrpc.json
          gh release upload ${{github.event.release.tag_name}} openrpc.json
        env:
          GITHUB_TOKEN: ${{ secrets.GITHUB_TOKEN }}<|MERGE_RESOLUTION|>--- conflicted
+++ resolved
@@ -4,15 +4,8 @@
   push:
     branches:
       - main
-<<<<<<< HEAD
-      - ramin/coverage-integration
-    # Trigger on version tags
-    tags:
-      - "v*"
-=======
   release:
     types: [published]
->>>>>>> 13439ccf
   pull_request:
   workflow_dispatch:
     inputs:
