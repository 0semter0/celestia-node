name: CI and Release
on:
  merge_group:
  push:
    branches:
      - main
    # Trigger on version tags
    tags:
      - "v*"
  pull_request:
  workflow_dispatch:
    inputs:
      version:
        # Friendly description to be shown in the UI instead of 'name'
        description: "Semver type of new version (major / minor / patch)"
        # Input has to be provided for the workflow to run
        required: true
        type: choice
        options:
          - patch
          - minor
          - major

jobs:
<<<<<<< HEAD
  branch_name:
    runs-on: ubuntu-latest
    outputs:
      branch: ${{ steps.trim_ref.outputs.branch }}
    steps:
      - name: Trim branch name
        id: trim_ref
        run: |
          echo "branch=$(${${{ github.ref }}:11})" >> $GITHUB_OUTPUT
=======
  # set up go version for use through pipelines, setting
  # variable one time and setting outputs to access passing it
  # to other jobs
  setup:
    runs-on: ubuntu-latest
    env:
      # upgrade go version throughout pipeline here
      GO_VERSION: "1.21"
    outputs:
      go-version: ${{ steps.set-vars.outputs.go-version }}
    steps:
      - id: set-vars
        run: echo "go-version=${{env.GO_VERSION}}" >> "$GITHUB_OUTPUT"
>>>>>>> f6a649e5

  # Dockerfile Linting
  hadolint:
    uses: celestiaorg/.github/.github/workflows/reusable_dockerfile_lint.yml@v0.2.8 # yamllint disable-line rule:line-length
    with:
      dockerfile: Dockerfile

  yamllint:
    runs-on: ubuntu-latest
    steps:
      - uses: actions/checkout@v4
      - uses: celestiaorg/.github/.github/actions/yamllint@v0.2.8

  markdown-lint:
    name: Markdown Lint
    runs-on: ubuntu-latest
    steps:
      - uses: actions/checkout@v4
      - uses: actions/setup-node@v3
        with:
          node-version: 18
      - run: |
          npm install -g markdownlint-cli@0.32.1
          markdownlint --config .markdownlint.yaml '**/*.md'

  go-ci:
    needs: setup
    uses: ./.github/workflows/go-ci.yml
    with:
      go-version: ${{ needs.setup.outputs.go-version }}

  # If this was a workflow dispatch event, we need to generate and push a tag
  # for goreleaser to grab
  version_bump:
    needs: [branch_name, hadolint, yamllint, markdown-lint, go-ci]
    runs-on: ubuntu-latest
    permissions: "write-all"
    steps:
      - uses: actions/checkout@v4

      - name: Bump version and push tag
        # Placing the if condition here is a workaround for needing to block
        # on this step during workflow dispatch events but the step not
        # needing to run on tags. If we had the if condition on the full
        # version_bump section, it would skip and not run, which would result
        # in goreleaser not running either.
        if: ${{ github.event_name == 'workflow_dispatch' }}
        uses: mathieudutour/github-tag-action@v6.1
        with:
          github_token: ${{ secrets.GITHUB_TOKEN }}
          default_bump: ${{ inputs.version }}
          release_branches: ${{ needs.branch_name.outputs.branch }}

  # Generate the release with goreleaser to include pre-built binaries
  goreleaser:
    needs: version_bump
    runs-on: ubuntu-latest
    if: |
      github.event_name == 'workflow_dispatch' ||
      (github.event_name == 'push' && contains(github.ref, 'refs/tags/'))
    permissions: "write-all"
    steps:
      - uses: actions/checkout@v4

      - run: git fetch --force --tags

      - uses: actions/setup-go@v4
        with:
<<<<<<< HEAD
          go-version: 1.21

=======
          go-version: ${{ needs.setup.outputs.go-version }}
>>>>>>> f6a649e5
      - name: Import GPG key
        id: import_gpg
        uses: crazy-max/ghaction-import-gpg@v4
        with:
          gpg_private_key: ${{ secrets.GPG_SIGNING_KEY }}
          passphrase: ${{ secrets.GPG_PASSPHRASE }}

      # Generate the binaries and release
      - uses: goreleaser/goreleaser-action@v5
        with:
          distribution: goreleaser
          version: latest
          args: release --clean
        env:
          GITHUB_TOKEN: ${{ secrets.GITHUB_TOKEN }}
          GPG_FINGERPRINT: ${{ steps.import_gpg.outputs.fingerprint }}

  # TODO: permission issue, but not worth fixing as this should be refactored
  # into the celestiaorg/.github repo, at which point any permission issues will
  # be resolved.
  #
  # docker:
  #   needs: [release]
  #   uses: ./.github/workflows/docker-build.yml<|MERGE_RESOLUTION|>--- conflicted
+++ resolved
@@ -22,17 +22,6 @@
           - major
 
 jobs:
-<<<<<<< HEAD
-  branch_name:
-    runs-on: ubuntu-latest
-    outputs:
-      branch: ${{ steps.trim_ref.outputs.branch }}
-    steps:
-      - name: Trim branch name
-        id: trim_ref
-        run: |
-          echo "branch=$(${${{ github.ref }}:11})" >> $GITHUB_OUTPUT
-=======
   # set up go version for use through pipelines, setting
   # variable one time and setting outputs to access passing it
   # to other jobs
@@ -43,10 +32,16 @@
       GO_VERSION: "1.21"
     outputs:
       go-version: ${{ steps.set-vars.outputs.go-version }}
+      branch: ${{ steps.trim_ref.outputs.branch }}
     steps:
-      - id: set-vars
+      - name: Set go version
+        id: set-vars
         run: echo "go-version=${{env.GO_VERSION}}" >> "$GITHUB_OUTPUT"
->>>>>>> f6a649e5
+
+      - name: Trim branch name
+        id: trim_ref
+        run: |
+          echo "branch=$(${${{ github.ref }}:11})" >> $GITHUB_OUTPUT
 
   # Dockerfile Linting
   hadolint:
@@ -81,7 +76,7 @@
   # If this was a workflow dispatch event, we need to generate and push a tag
   # for goreleaser to grab
   version_bump:
-    needs: [branch_name, hadolint, yamllint, markdown-lint, go-ci]
+    needs: [hadolint, yamllint, markdown-lint, go-ci]
     runs-on: ubuntu-latest
     permissions: "write-all"
     steps:
@@ -98,7 +93,7 @@
         with:
           github_token: ${{ secrets.GITHUB_TOKEN }}
           default_bump: ${{ inputs.version }}
-          release_branches: ${{ needs.branch_name.outputs.branch }}
+          release_branches: ${{ needs.setup.outputs.branch }}
 
   # Generate the release with goreleaser to include pre-built binaries
   goreleaser:
@@ -115,12 +110,8 @@
 
       - uses: actions/setup-go@v4
         with:
-<<<<<<< HEAD
-          go-version: 1.21
+          go-version: ${{ needs.setup.outputs.go-version }}
 
-=======
-          go-version: ${{ needs.setup.outputs.go-version }}
->>>>>>> f6a649e5
       - name: Import GPG key
         id: import_gpg
         uses: crazy-max/ghaction-import-gpg@v4
