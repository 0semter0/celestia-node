--- conflicted
+++ resolved
@@ -144,10 +144,7 @@
 	m.sampleTime.Record(ctx, sampleTime.Seconds(),
 		attribute.Bool("failed", err != nil),
 		attribute.Int("header_width", len(h.DAH.RowsRoots)),
-<<<<<<< HEAD
 		attribute.Int("header", int(h.RawHeader.Height)),
-=======
->>>>>>> 84466026
 	)
 
 	m.sampled.Add(ctx, 1,
@@ -155,15 +152,11 @@
 		attribute.Int("header_width", len(h.DAH.RowsRoots)),
 	)
 
-<<<<<<< HEAD
-	atomic.StoreInt64(&m.lastSampledTS, time.Now().UTC().Unix())
-=======
 	atomic.StoreUint64(&m.lastSampledTS, uint64(time.Now().UTC().Unix()))
 
 	if err == nil {
 		atomic.AddUint64(&m.totalSampledInt, 1)
 	}
->>>>>>> 84466026
 }
 
 // observeGetHeader records the time it took to get a header from the header store.
