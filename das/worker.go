package das

import (
	"context"
	"errors"
	"fmt"
	"sync"
	"time"

	"github.com/celestiaorg/celestia-node/share/p2p/shrexsub"

	"go.uber.org/multierr"

	"github.com/celestiaorg/celestia-node/header"
	libhead "github.com/celestiaorg/celestia-node/libs/header"
)

type worker struct {
	lock  sync.Mutex
	state workerState
}

// workerState contains important information about the state of a
// current sampling routine.
type workerState struct {
	job

	Curr   uint64
	Err    error
	failed []uint64
}

// job represents headers interval to be processed by worker
type job struct {
	id             int
	isRecentHeader bool

	From uint64
	To   uint64
}

func (w *worker) run(
	ctx context.Context,
	getter libhead.Getter[*header.ExtendedHeader],
	sample sampleFn,
	broadcast shrexsub.BroadcastFn,
	metrics *metrics,
	resultCh chan<- result) {
	jobStart := time.Now()
	log.Debugw("start sampling worker", "from", w.state.From, "to", w.state.To)

	for curr := w.state.From; curr <= w.state.To; curr++ {
		startGet := time.Now()
		// TODO: get headers in batches
		h, err := getter.GetByHeight(ctx, curr)
		if err != nil {
			if errors.Is(err, context.Canceled) {
				// sampling worker will resume upon restart
				break
			}
			w.setResult(curr, err)
			log.Errorw("failed to get header from header store", "height", curr,
				"finished (s)", time.Since(startGet))
			continue
		}

		metrics.observeGetHeader(ctx, time.Since(startGet))

		log.Debugw(
			"got header from header store",
			"height", h.Height(),
			"hash", h.Hash(),
			"square width", len(h.DAH.RowsRoots),
			"data root", h.DAH.Hash(),
			"finished (s)", time.Since(startGet),
		)

		startSample := time.Now()
		err = sample(ctx, h)
		if errors.Is(err, context.Canceled) {
			// sampling worker will resume upon restart
			break
		}
		w.setResult(curr, err)
		metrics.observeSample(ctx, h, time.Since(startSample), err)

		if err != nil {
<<<<<<< HEAD
			log.Debugw("failed to sampled header", "height", h.Height(), "hash", h.Hash(),
				"square width", len(h.DAH.RowsRoots), "data root", h.DAH.Hash(), "err", err)
			continue
		}

		log.Debugw("sampled header", "height", h.Height(), "hash", h.Hash(),
			"square width", len(h.DAH.RowsRoots), "data root", h.DAH.Hash(), "finished (s)", time.Since(startSample))

		// notify network about recent header being available to be synced via shrex.Getter
		if w.state.isRecentHeader {
			err = broadcast(ctx, h.DataHash.Bytes())
			if err != nil {
				log.Warn("failed to broadcast availability message",
					"height", h.Height(), "hash", h.Hash(), "err", err)
			}
=======
			log.Debugw(
				"failed to sampled header",
				"height", h.Height(),
				"hash", h.Hash(),
				"square width", len(h.DAH.RowsRoots),
				"data root", h.DAH.Hash(),
				"err", err,
			)
		} else {
			log.Debugw(
				"sampled header",
				"height", h.Height(),
				"hash", h.Hash(),
				"square width", len(h.DAH.RowsRoots),
				"data root", h.DAH.Hash(),
				"finished (s)", time.Since(startSample),
			)
>>>>>>> 1e6d3136
		}
	}

	if w.state.Curr > w.state.From {
		jobTime := time.Since(jobStart)
		log.Infow(
			"sampled headers",
			"from", w.state.From,
			"to", w.state.Curr,
			"finished (s)",
			jobTime.Seconds(),
		)
	}

	select {
	case resultCh <- result{
		job:    w.state.job,
		failed: w.state.failed,
		err:    w.state.Err,
	}:
	case <-ctx.Done():
	}
}

func newWorker(j job) worker {
	return worker{
		state: workerState{
			job:    j,
			Curr:   j.From,
			failed: make([]uint64, 0),
		},
	}
}

func (w *worker) setResult(curr uint64, err error) {
	w.lock.Lock()
	defer w.lock.Unlock()
	if err != nil {
		w.state.failed = append(w.state.failed, curr)
		w.state.Err = multierr.Append(w.state.Err, fmt.Errorf("height: %v, err: %w", curr, err))
	}
	w.state.Curr = curr
}

func (w *worker) getState() workerState {
	w.lock.Lock()
	defer w.lock.Unlock()
	return w.state
}<|MERGE_RESOLUTION|>--- conflicted
+++ resolved
@@ -85,14 +85,25 @@
 		metrics.observeSample(ctx, h, time.Since(startSample), err)
 
 		if err != nil {
-<<<<<<< HEAD
-			log.Debugw("failed to sampled header", "height", h.Height(), "hash", h.Hash(),
-				"square width", len(h.DAH.RowsRoots), "data root", h.DAH.Hash(), "err", err)
+			log.Debugw(
+				"failed to sampled header",
+				"height", h.Height(),
+				"hash", h.Hash(),
+				"square width", len(h.DAH.RowsRoots),
+				"data root", h.DAH.Hash(),
+				"err", err,
+			)
 			continue
 		}
 
-		log.Debugw("sampled header", "height", h.Height(), "hash", h.Hash(),
-			"square width", len(h.DAH.RowsRoots), "data root", h.DAH.Hash(), "finished (s)", time.Since(startSample))
+		log.Debugw(
+				"sampled header",
+				"height", h.Height(),
+				"hash", h.Hash(),
+				"square width", len(h.DAH.RowsRoots),
+				"data root", h.DAH.Hash(),
+				"finished (s)", time.Since(startSample),
+			)
 
 		// notify network about recent header being available to be synced via shrex.Getter
 		if w.state.isRecentHeader {
@@ -101,25 +112,6 @@
 				log.Warn("failed to broadcast availability message",
 					"height", h.Height(), "hash", h.Hash(), "err", err)
 			}
-=======
-			log.Debugw(
-				"failed to sampled header",
-				"height", h.Height(),
-				"hash", h.Hash(),
-				"square width", len(h.DAH.RowsRoots),
-				"data root", h.DAH.Hash(),
-				"err", err,
-			)
-		} else {
-			log.Debugw(
-				"sampled header",
-				"height", h.Height(),
-				"hash", h.Hash(),
-				"square width", len(h.DAH.RowsRoots),
-				"data root", h.DAH.Hash(),
-				"finished (s)", time.Since(startSample),
-			)
->>>>>>> 1e6d3136
 		}
 	}
 
