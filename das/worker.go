package das

import (
	"context"
	"errors"
	"fmt"
	"sync"
	"time"

	"go.uber.org/multierr"

	libhead "github.com/celestiaorg/go-header"

	"github.com/celestiaorg/celestia-node/header"
	"github.com/celestiaorg/celestia-node/share/p2p/shrexsub"
)

const (
	catchupJob jobKind = "catchup"
	recentJob  jobKind = "recent"
	retryJob   jobKind = "retry"
)

type worker struct {
	lock  sync.Mutex
	state workerState

	getter    libhead.Getter[*header.ExtendedHeader]
	sampleFn  sampleFn
	broadcast shrexsub.BroadcastFn
	metrics   *metrics
}

// workerState contains important information about the state of a
// current sampling routine.
type workerState struct {
	result

	Curr uint64
}

type jobKind = string

// job represents headers interval to be processed by worker
type job struct {
	id     int
	kind   jobKind
	header *header.ExtendedHeader

	From uint64
	To   uint64
}

func newWorker(j job,
	getter libhead.Getter[*header.ExtendedHeader],
	sample sampleFn,
	broadcast shrexsub.BroadcastFn,
	metrics *metrics,
) worker {
	return worker{
		getter:    getter,
		sampleFn:  sample,
		broadcast: broadcast,
		metrics:   metrics,
		state: workerState{
			Curr: j.From,
			result: result{
				job:    j,
				failed: make(map[uint64]int),
			},
		},
	}
}

func (w *worker) run(ctx context.Context, timeout time.Duration, resultCh chan<- result) {
	jobStart := time.Now()
	log.Debugw("start sampling worker", "from", w.state.From, "to", w.state.To)

	for curr := w.state.From; curr <= w.state.To; curr++ {
		err := w.sample(ctx, timeout, curr)
		w.setResult(curr, err)
		if errors.Is(err, context.Canceled) {
			// sampling worker will resume upon restart
			break
		}
	}

	log.Infow(
		"finished sampling headers",
		"from", w.state.From,
		"to", w.state.Curr,
		"errors", len(w.state.failed),
		"finished (s)", time.Since(jobStart),
	)

	select {
	case resultCh <- w.state.result:
	case <-ctx.Done():
	}
}

func (w *worker) sample(ctx context.Context, timeout time.Duration, height uint64) error {
	h, err := w.getHeader(ctx, height)
	if err != nil {
		return err
	}

	start := time.Now()
	ctx, cancel := context.WithTimeout(ctx, timeout)
	defer cancel()

	err = w.sampleFn(ctx, h)
	w.metrics.observeSample(ctx, h, time.Since(start), err)
	if err != nil {
		if !errors.Is(err, context.Canceled) {
			log.Debugw(
				"failed to sample header",
				"height", h.Height(),
				"hash", h.Hash(),
				"square width", len(h.DAH.RowsRoots),
				"data root", h.DAH.Hash(),
				"err", err,
				"finished (s)", time.Since(start),
			)
		}
		return err
	}

	log.Debugw(
		"sampled header",
		"height", h.Height(),
		"hash", h.Hash(),
		"square width", len(h.DAH.RowsRoots),
		"data root", h.DAH.Hash(),
		"finished (s)", time.Since(start),
	)

	// notify network about availability of new block data (note: only full nodes can notify)
<<<<<<< HEAD
	if w.state.job.kind == recentJob {
		err = w.broadcast(ctx, h.DataHash.Bytes())
=======
	if w.state.isRecentHeader {
		err = w.broadcast(ctx, shrexsub.Notification{
			DataHash: h.DataHash.Bytes(),
			Height:   uint64(h.Height()),
		})
>>>>>>> 8e36597a
		if err != nil {
			log.Warn("failed to broadcast availability message",
				"height", h.Height(), "hash", h.Hash(), "err", err)
		}
	}
	return nil
}

func (w *worker) getHeader(ctx context.Context, height uint64) (*header.ExtendedHeader, error) {
	if w.state.header != nil {
		return w.state.header, nil
	}

	// TODO: get headers in batches
	start := time.Now()
	h, err := w.getter.GetByHeight(ctx, height)
	if err != nil {
		if !errors.Is(err, context.Canceled) {
			log.Errorw("failed to get header from header store", "height", height,
				"finished (s)", time.Since(start))
		}
		return nil, err
	}

	w.metrics.observeGetHeader(ctx, time.Since(start))

	log.Debugw(
		"got header from header store",
		"height", h.Height(),
		"hash", h.Hash(),
		"square width", len(h.DAH.RowsRoots),
		"data root", h.DAH.Hash(),
		"finished (s)", time.Since(start),
	)
	return h, nil
}

func (w *worker) setResult(curr uint64, err error) {
	w.lock.Lock()
	defer w.lock.Unlock()
	if err != nil {
		w.state.failed[curr]++
		w.state.err = multierr.Append(w.state.err, fmt.Errorf("height: %v, err: %w", curr, err))
	}
	w.state.Curr = curr
}

func (w *worker) getState() workerState {
	w.lock.Lock()
	defer w.lock.Unlock()
	return w.state
}<|MERGE_RESOLUTION|>--- conflicted
+++ resolved
@@ -136,16 +136,11 @@
 	)
 
 	// notify network about availability of new block data (note: only full nodes can notify)
-<<<<<<< HEAD
 	if w.state.job.kind == recentJob {
-		err = w.broadcast(ctx, h.DataHash.Bytes())
-=======
-	if w.state.isRecentHeader {
 		err = w.broadcast(ctx, shrexsub.Notification{
 			DataHash: h.DataHash.Bytes(),
 			Height:   uint64(h.Height()),
 		})
->>>>>>> 8e36597a
 		if err != nil {
 			log.Warn("failed to broadcast availability message",
 				"height", h.Height(), "hash", h.Hash(), "err", err)
