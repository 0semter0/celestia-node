package das

import (
	"context"
	"errors"
	"fmt"
	"sync"
	"time"

	"go.uber.org/multierr"

	"github.com/celestiaorg/celestia-node/header"
)

type worker struct {
	lock  sync.Mutex
	state workerState
}

// workerState contains important information about the state of a
// current sampling routine.
type workerState struct {
	job

	Curr   uint64
	Err    error
	failed []uint64
}

// job represents headers interval to be processed by worker
type job struct {
	id   int
	From uint64
	To   uint64
}

func (w *worker) run(
	ctx context.Context,
	getter header.Getter,
	sample sampleFn,
	metrics *metrics,
	resultCh chan<- result) {
	jobStart := time.Now()
	log.Debugw("start sampling worker", "from", w.state.From, "to", w.state.To)

	for curr := w.state.From; curr <= w.state.To; curr++ {
		startGet := time.Now()
		// TODO: get headers in batches
		getHeaderStart := time.Now()
		h, err := getter.GetByHeight(ctx, curr)
<<<<<<< HEAD
		if err != nil {
			if errors.Is(err, context.Canceled) {
				// sampling worker will resume upon restart
				break
			}
			w.setResult(curr, err)
			continue
=======
		metrics.observeGetHeader(ctx, time.Since(getHeaderStart))

		if err == nil {
			start := time.Now()
			err = sample(ctx, h)
			metrics.observeSample(ctx, h, time.Since(start), err)
>>>>>>> 21aed315
		}
		log.Debugw("got header from header store", "height", h.Height, "hash", h.Hash(),
			"square width", len(h.DAH.RowsRoots), "data root", h.DAH.Hash(), "finished (s)", time.Since(startGet))

		startSample := time.Now()
		err = sample(ctx, h)
		if errors.Is(err, context.Canceled) {
			// sampling worker will resume upon restart
			break
		}
		w.setResult(curr, err)

<<<<<<< HEAD
		log.Debugw("sampled header", "height", h.Height, "hash", h.Hash(),
			"square width", len(h.DAH.RowsRoots), "data root", h.DAH.Hash(), "finished (s)", time.Since(startSample))
=======
>>>>>>> 21aed315
	}

	if w.state.Curr > w.state.From {
		jobTime := time.Since(jobStart)
		log.Infow("sampled headers", "from", w.state.From, "to", w.state.Curr,
			"finished (s)", jobTime.Seconds())
	}

	select {
	case resultCh <- result{
		job:    w.state.job,
		failed: w.state.failed,
		err:    w.state.Err,
	}:
	case <-ctx.Done():
	}
}

func newWorker(j job) worker {
	return worker{
		state: workerState{
			job:    j,
			Curr:   j.From,
			failed: make([]uint64, 0),
		},
	}
}

func (w *worker) setResult(curr uint64, err error) {
	w.lock.Lock()
	defer w.lock.Unlock()
	if err != nil {
		w.state.failed = append(w.state.failed, curr)
		w.state.Err = multierr.Append(w.state.Err, fmt.Errorf("height: %v, err: %w", curr, err))
	}
	w.state.Curr = curr
}

func (w *worker) getState() workerState {
	w.lock.Lock()
	defer w.lock.Unlock()
	return w.state
}<|MERGE_RESOLUTION|>--- conflicted
+++ resolved
@@ -48,7 +48,6 @@
 		// TODO: get headers in batches
 		getHeaderStart := time.Now()
 		h, err := getter.GetByHeight(ctx, curr)
-<<<<<<< HEAD
 		if err != nil {
 			if errors.Is(err, context.Canceled) {
 				// sampling worker will resume upon restart
@@ -56,14 +55,6 @@
 			}
 			w.setResult(curr, err)
 			continue
-=======
-		metrics.observeGetHeader(ctx, time.Since(getHeaderStart))
-
-		if err == nil {
-			start := time.Now()
-			err = sample(ctx, h)
-			metrics.observeSample(ctx, h, time.Since(start), err)
->>>>>>> 21aed315
 		}
 		log.Debugw("got header from header store", "height", h.Height, "hash", h.Hash(),
 			"square width", len(h.DAH.RowsRoots), "data root", h.DAH.Hash(), "finished (s)", time.Since(startGet))
@@ -76,11 +67,8 @@
 		}
 		w.setResult(curr, err)
 
-<<<<<<< HEAD
 		log.Debugw("sampled header", "height", h.Height, "hash", h.Hash(),
 			"square width", len(h.DAH.RowsRoots), "data root", h.DAH.Hash(), "finished (s)", time.Since(startSample))
-=======
->>>>>>> 21aed315
 	}
 
 	if w.state.Curr > w.state.From {
