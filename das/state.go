package das

import (
	"context"
	"sync/atomic"
)

// coordinatorState represents the current state of sampling
type coordinatorState struct {
	sampleFrom    uint64 // is the height from which the DASer will start sampling
	samplingRange uint64 // is the maximum amount of headers processed in one job.

<<<<<<< HEAD
	maxRecentHeaderGap uint64                     // maximum amount of header in the job for sampling recent headers
	retry              []job                      // list of headers heights that will be retried after last run
	inProgress         map[int]func() workerState // keeps track of running workers
	failed             map[uint64]int             // stores heights of failed headers with amount of attempt as value
=======
	retry      []job                      // list of headers heights that will be retried after last run
	inProgress map[int]func() workerState // keeps track of running workers
	failed     map[uint64]int             // stores heights of failed headers with amount of attempt as value
>>>>>>> 03da09c5

	nextJobID   int
	next        uint64 // all headers before next were sent to workers
	networkHead uint64

	catchUpDone   atomic.Bool   // indicates if all headers are sampled
	catchUpDoneCh chan struct{} // blocks until all headers are sampled
}

// newCoordinatorState initiates state for samplingCoordinator
func newCoordinatorState(params Parameters) coordinatorState {
	return coordinatorState{
<<<<<<< HEAD
		sampleFrom:         params.SampleFrom,
		samplingRange:      params.SamplingRange,
		maxRecentHeaderGap: params.MaxRecentHeaderGap,
		retry:              make([]job, 0),
		inProgress:         make(map[int]func() workerState),
		failed:             make(map[uint64]int),
		nextJobID:          0,
		next:               params.SampleFrom,
		networkHead:        params.SampleFrom,
		catchUpDoneCh:      make(chan struct{}),
=======
		sampleFrom:    params.SampleFrom,
		samplingRange: params.SamplingRange,
		retry:         make([]job, 0),
		inProgress:    make(map[int]func() workerState),
		failed:        make(map[uint64]int),
		nextJobID:     0,
		next:          params.SampleFrom,
		networkHead:   params.SampleFrom,
		catchUpDoneCh: make(chan struct{}),
>>>>>>> 03da09c5
	}
}

func (s *coordinatorState) resumeFromCheckpoint(c checkpoint) {
	s.next = c.SampleFrom
	s.networkHead = c.NetworkHead
	// store failed to retry them on restart
	for h, count := range c.Failed {
		s.failed[h] = count
		s.retry = append(s.retry, s.newJob(h, h))
	}
}

func (s *coordinatorState) handleResult(res result) {
	delete(s.inProgress, res.id)

	failedFromWorker := make(map[uint64]bool)
	for _, h := range res.failed {
		failedFromWorker[h] = true
	}

	// check if the worker retried any of the previously failed heights
	for h := range s.failed {
		if h < res.From || h > res.To {
			continue
		}

		if !failedFromWorker[h] {
			delete(s.failed, h)
		}
	}
	// add newly failed heights
	for h := range failedFromWorker {
		s.failed[h]++
	}
	s.checkDone()
}

func (s *coordinatorState) isNewHead(newHead uint64) bool {
	// seen this header before
	if newHead <= s.networkHead {
		log.Warnf("received head height: %v, which is lower or the same as previously known: %v", newHead, s.networkHead)
		return false
	}
	return true
}

func (s *coordinatorState) updateHead(newHead uint64) {
	if s.networkHead == s.sampleFrom {
		log.Infow("found first header, starting sampling")
<<<<<<< HEAD
	}

	s.networkHead = newHead
	log.Debugw("updated head", "from_height", s.networkHead, "to_height", newHead)
	s.checkDone()
}

func (s *coordinatorState) newRecentJob(newHead uint64) job {
	// previous network head is already handled by another job
	from := s.networkHead + 1
	if newHead-from > s.maxRecentHeaderGap {
		from = newHead - s.maxRecentHeaderGap
	}

=======
	}

	s.networkHead = newHead
	log.Debugw("updated head", "from_height", s.networkHead, "to_height", newHead)
	s.checkDone()
}

func (s *coordinatorState) newRecentJob(newHead uint64) job {
>>>>>>> 03da09c5
	s.nextJobID++
	return job{
		id:             s.nextJobID,
		isRecentHeader: true,
<<<<<<< HEAD
		From:           from,
=======
		From:           newHead,
>>>>>>> 03da09c5
		To:             newHead,
	}
}

// nextJob will return header height to be processed and done flag if there is none
func (s *coordinatorState) nextJob() (next job, found bool) {
	// all headers were sent to workers.
	if s.next > s.networkHead {
		return job{}, false
	}

	// try to take from retry first
	if next, found := s.nextFromRetry(); found {
		return next, found
	}

	j := s.newJob(s.next, s.networkHead)

	s.next += s.samplingRange
	if s.next > s.networkHead {
		s.next = s.networkHead + 1
	}

	return j, true
}

func (s *coordinatorState) nextFromRetry() (job, bool) {
<<<<<<< HEAD
	for len(s.retry) == 0 {
=======
	if len(s.retry) == 0 {
>>>>>>> 03da09c5
		return job{}, false
	}

	next := s.retry[len(s.retry)-1]
	s.retry = s.retry[:len(s.retry)-1]

	return next, true
}

func (s *coordinatorState) putInProgress(jobID int, getState func() workerState) {
	s.inProgress[jobID] = getState
}

func (s *coordinatorState) newJob(from, max uint64) job {
	s.nextJobID++
	to := from + s.samplingRange - 1
	if to > max {
		to = max
	}
	return job{
		id:   s.nextJobID,
		From: from,
		To:   to,
	}
}

// unsafeStats collects coordinator stats without thread-safety
func (s *coordinatorState) unsafeStats() SamplingStats {
	workers := make([]WorkerStats, 0, len(s.inProgress))
	lowestFailedOrInProgress := s.next
	failed := make(map[uint64]int)

	// gather worker stats
	for _, getStats := range s.inProgress {
		wstats := getStats()
		var errMsg string
		if wstats.Err != nil {
			errMsg = wstats.Err.Error()
		}
		workers = append(workers, WorkerStats{
			Curr:   wstats.Curr,
			From:   wstats.From,
			To:     wstats.To,
			ErrMsg: errMsg,
		})

		for _, h := range wstats.failed {
			failed[h]++
			if h < lowestFailedOrInProgress {
				lowestFailedOrInProgress = h
			}
		}

		if wstats.Curr < lowestFailedOrInProgress {
			lowestFailedOrInProgress = wstats.Curr
		}
	}

	// set lowestFailedOrInProgress to minimum failed - 1
	for h, count := range s.failed {
		failed[h] += count
		if h < lowestFailedOrInProgress {
			lowestFailedOrInProgress = h
		}
	}

	return SamplingStats{
		SampledChainHead: lowestFailedOrInProgress - 1,
		CatchupHead:      s.next - 1,
		NetworkHead:      s.networkHead,
		Failed:           failed,
		Workers:          workers,
		Concurrency:      len(workers),
		CatchUpDone:      s.catchUpDone.Load(),
		IsRunning:        len(workers) > 0 || s.catchUpDone.Load(),
	}
}

func (s *coordinatorState) checkDone() {
	if len(s.inProgress) == 0 && len(s.retry) == 0 && s.next > s.networkHead {
		if s.catchUpDone.CompareAndSwap(false, true) {
			close(s.catchUpDoneCh)
		}
		return
	}

	if s.catchUpDone.Load() {
		// overwrite channel before storing done flag
		s.catchUpDoneCh = make(chan struct{})
		s.catchUpDone.Store(false)
	}
}

// waitCatchUp waits for sampling process to indicate catchup is done
func (s *coordinatorState) waitCatchUp(ctx context.Context) error {
	if s.catchUpDone.Load() {
		return nil
	}
	select {
	case <-s.catchUpDoneCh:
	case <-ctx.Done():
		return ctx.Err()
	}
	return nil
}<|MERGE_RESOLUTION|>--- conflicted
+++ resolved
@@ -10,16 +10,9 @@
 	sampleFrom    uint64 // is the height from which the DASer will start sampling
 	samplingRange uint64 // is the maximum amount of headers processed in one job.
 
-<<<<<<< HEAD
-	maxRecentHeaderGap uint64                     // maximum amount of header in the job for sampling recent headers
-	retry              []job                      // list of headers heights that will be retried after last run
-	inProgress         map[int]func() workerState // keeps track of running workers
-	failed             map[uint64]int             // stores heights of failed headers with amount of attempt as value
-=======
 	retry      []job                      // list of headers heights that will be retried after last run
 	inProgress map[int]func() workerState // keeps track of running workers
 	failed     map[uint64]int             // stores heights of failed headers with amount of attempt as value
->>>>>>> 03da09c5
 
 	nextJobID   int
 	next        uint64 // all headers before next were sent to workers
@@ -32,18 +25,6 @@
 // newCoordinatorState initiates state for samplingCoordinator
 func newCoordinatorState(params Parameters) coordinatorState {
 	return coordinatorState{
-<<<<<<< HEAD
-		sampleFrom:         params.SampleFrom,
-		samplingRange:      params.SamplingRange,
-		maxRecentHeaderGap: params.MaxRecentHeaderGap,
-		retry:              make([]job, 0),
-		inProgress:         make(map[int]func() workerState),
-		failed:             make(map[uint64]int),
-		nextJobID:          0,
-		next:               params.SampleFrom,
-		networkHead:        params.SampleFrom,
-		catchUpDoneCh:      make(chan struct{}),
-=======
 		sampleFrom:    params.SampleFrom,
 		samplingRange: params.SamplingRange,
 		retry:         make([]job, 0),
@@ -53,7 +34,6 @@
 		next:          params.SampleFrom,
 		networkHead:   params.SampleFrom,
 		catchUpDoneCh: make(chan struct{}),
->>>>>>> 03da09c5
 	}
 }
 
@@ -104,7 +84,6 @@
 func (s *coordinatorState) updateHead(newHead uint64) {
 	if s.networkHead == s.sampleFrom {
 		log.Infow("found first header, starting sampling")
-<<<<<<< HEAD
 	}
 
 	s.networkHead = newHead
@@ -113,31 +92,11 @@
 }
 
 func (s *coordinatorState) newRecentJob(newHead uint64) job {
-	// previous network head is already handled by another job
-	from := s.networkHead + 1
-	if newHead-from > s.maxRecentHeaderGap {
-		from = newHead - s.maxRecentHeaderGap
-	}
-
-=======
-	}
-
-	s.networkHead = newHead
-	log.Debugw("updated head", "from_height", s.networkHead, "to_height", newHead)
-	s.checkDone()
-}
-
-func (s *coordinatorState) newRecentJob(newHead uint64) job {
->>>>>>> 03da09c5
 	s.nextJobID++
 	return job{
 		id:             s.nextJobID,
 		isRecentHeader: true,
-<<<<<<< HEAD
-		From:           from,
-=======
 		From:           newHead,
->>>>>>> 03da09c5
 		To:             newHead,
 	}
 }
@@ -165,11 +124,7 @@
 }
 
 func (s *coordinatorState) nextFromRetry() (job, bool) {
-<<<<<<< HEAD
-	for len(s.retry) == 0 {
-=======
 	if len(s.retry) == 0 {
->>>>>>> 03da09c5
 		return job{}, false
 	}
 
