package p2p

import (
	"bytes"
	"context"
	"fmt"
	"math/rand"
	"sort"

	logging "github.com/ipfs/go-log/v2"
	"github.com/libp2p/go-libp2p-core/host"
	"github.com/libp2p/go-libp2p-core/peer"
	"github.com/libp2p/go-libp2p-core/protocol"
	tmbytes "github.com/tendermint/tendermint/libs/bytes"

	"github.com/celestiaorg/celestia-node/header"
	p2p_pb "github.com/celestiaorg/celestia-node/header/p2p/pb"
)

var log = logging.Logger("header/p2p")

// PubSubTopic hardcodes the name of the ExtendedHeader
// gossipsub topic.
const PubSubTopic = "header-sub"

// Exchange enables sending outbound ExtendedHeaderRequests to the network as well as
// handling inbound ExtendedHeaderRequests from the network.
type Exchange struct {
	ctx    context.Context
	cancel context.CancelFunc

	protocolID protocol.ID
	host       host.Host

	trustedPeers peer.IDSlice
	peerTracker  *peerTracker

	Params *ClientParameters
}

func NewExchange(
	host host.Host,
	peers peer.IDSlice,
	protocolSuffix string,
	opts ...Option[ClientParameters],
) (*Exchange, error) {
	params := DefaultClientParameters()
	for _, opt := range opts {
		opt(params)
	}

	err := params.Validate()
	if err != nil {
		return nil, err
	}
	return &Exchange{
		host:         host,
		protocolID:   protocolID(protocolSuffix),
		trustedPeers: peers,
		peerTracker:  newPeerTracker(host),
		Params:       params,
	}, nil
}

func (ex *Exchange) Start(context.Context) error {
	ex.ctx, ex.cancel = context.WithCancel(context.Background())
	go ex.peerTracker.track(ex.ctx)
	return nil
}

func (ex *Exchange) Stop(context.Context) error {
	ex.cancel()
	return nil
}

// Head requests the latest ExtendedHeader. Note that the ExtendedHeader
// must be verified thereafter.
// NOTE:
// It is fine to continue handling head request if the timeout will be reached.
// As we are requesting head from multiple trusted peers,
// we may already have some headers when the timeout will be reached.
func (ex *Exchange) Head(ctx context.Context) (*header.ExtendedHeader, error) {
	log.Debug("requesting head")
	// create request
	req := &p2p_pb.ExtendedHeaderRequest{
		Data:   &p2p_pb.ExtendedHeaderRequest_Origin{Origin: uint64(0)},
		Amount: 1,
	}

	headerCh := make(chan *header.ExtendedHeader)
	// request head from each trusted peer
	for _, from := range ex.trustedPeers {
		go func(from peer.ID) {
			headers, err := ex.request(ctx, from, req)
			if err != nil {
				log.Errorw("head request to trusted peer failed", "trustedPeer", from, "err", err)
				headerCh <- nil
				return
			}
			// doRequest ensures that the result slice will have at least one ExtendedHeader
			headerCh <- headers[0]
		}(from)
	}

	result := make([]*header.ExtendedHeader, 0, len(ex.trustedPeers))
LOOP:
	for range ex.trustedPeers {
		select {
		case h := <-headerCh:
			if h != nil {
				result = append(result, h)
			}
		case <-ctx.Done():
			break LOOP
		}
	}

	return bestHead(result, ex.Params.MinResponses)
}

// GetByHeight performs a request for the ExtendedHeader at the given
// height to the network. Note that the ExtendedHeader must be verified
// thereafter.
func (ex *Exchange) GetByHeight(ctx context.Context, height uint64) (*header.ExtendedHeader, error) {
	log.Debugw("requesting header", "height", height)
	// sanity check height
	if height == 0 {
		return nil, fmt.Errorf("specified request height must be greater than 0")
	}
	// create request
	req := &p2p_pb.ExtendedHeaderRequest{
		Data:   &p2p_pb.ExtendedHeaderRequest_Origin{Origin: height},
		Amount: 1,
	}
	headers, err := ex.performRequest(ctx, req)
	if err != nil {
		return nil, err
	}
	return headers[0], nil
}

// GetRangeByHeight performs a request for the given range of ExtendedHeaders
// to the network. Note that the ExtendedHeaders must be verified thereafter.
func (ex *Exchange) GetRangeByHeight(ctx context.Context, from, amount uint64) ([]*header.ExtendedHeader, error) {
	if amount > ex.Params.MaxRequestSize {
		return nil, header.ErrHeadersLimitExceeded
	}
	session := newSession(ex.ctx, ex.host, ex.peerTracker.peers(), ex.protocolID)
	defer session.close()
	return session.getRangeByHeight(ctx, from, amount, ex.Params.MaxHeadersPerRequest)
}

// GetVerifiedRange performs a request for the given range of ExtendedHeaders to the network and ensures
// that returned headers are correct against the passed one.
func (ex *Exchange) GetVerifiedRange(
	ctx context.Context,
	from *header.ExtendedHeader,
	amount uint64,
) ([]*header.ExtendedHeader, error) {
	session := newSession(ex.ctx, ex.host, ex.peerTracker.peers(), ex.protocolID)
	defer session.close()

<<<<<<< HEAD
	headers, err := session.getRangeByHeight(ctx, uint64(from.Height)+1, amount, 3)
=======
	headers, err := session.getRangeByHeight(ctx, uint64(from.Height)+1, amount, ex.Params.MaxHeadersPerRequest)
>>>>>>> da4f54bc
	if err != nil {
		return nil, err
	}

	for _, h := range headers {
		err := from.VerifyAdjacent(h)
		if err != nil {
			return nil, err
		}
		from = h
	}
	return headers, nil
}

// Get performs a request for the ExtendedHeader by the given hash corresponding
// to the RawHeader. Note that the ExtendedHeader must be verified thereafter.
func (ex *Exchange) Get(ctx context.Context, hash tmbytes.HexBytes) (*header.ExtendedHeader, error) {
	log.Debugw("requesting header", "hash", hash.String())
	// create request
	req := &p2p_pb.ExtendedHeaderRequest{
		Data:   &p2p_pb.ExtendedHeaderRequest_Hash{Hash: hash.Bytes()},
		Amount: 1,
	}
	headers, err := ex.performRequest(ctx, req)
	if err != nil {
		return nil, err
	}

	if !bytes.Equal(headers[0].Hash().Bytes(), hash) {
		return nil, fmt.Errorf("incorrect hash in header: expected %x, got %x", hash, headers[0].Hash().Bytes())
	}
	return headers[0], nil
}

func (ex *Exchange) performRequest(
	ctx context.Context,
	req *p2p_pb.ExtendedHeaderRequest,
) ([]*header.ExtendedHeader, error) {
	if req.Amount == 0 {
		return make([]*header.ExtendedHeader, 0), nil
	}

	if len(ex.trustedPeers) == 0 {
		return nil, fmt.Errorf("no trusted peers")
	}

	//nolint:gosec // G404: Use of weak random number generator
	index := rand.Intn(len(ex.trustedPeers))
	return ex.request(ctx, ex.trustedPeers[index], req)
}

// request sends the ExtendedHeaderRequest to a remote peer.
func (ex *Exchange) request(
	ctx context.Context,
	to peer.ID,
	req *p2p_pb.ExtendedHeaderRequest,
) ([]*header.ExtendedHeader, error) {
	responses, _, _, err := sendMessage(ctx, ex.host, to, ex.protocolID, req)
	if err != nil {
		return nil, err
	}
	if len(responses) == 0 {
		return nil, header.ErrNotFound
	}
	headers := make([]*header.ExtendedHeader, 0, len(responses))
	for _, response := range responses {
		if err = convertStatusCodeToError(response.StatusCode); err != nil {
			return nil, err
		}
		header, err := header.UnmarshalExtendedHeader(response.Body)
		if err != nil {
			return nil, err
		}
		headers = append(headers, header)
	}
	return headers, nil
}

// bestHead chooses ExtendedHeader that matches the conditions:
// * should have max height among received;
// * should be received at least from 2 peers;
// If neither condition is met, then latest ExtendedHeader will be returned (header of the highest
// height).
func bestHead(result []*header.ExtendedHeader, minResponses int) (*header.ExtendedHeader, error) {
	if len(result) == 0 {
		return nil, header.ErrNotFound
	}
	counter := make(map[string]int)
	// go through all of ExtendedHeaders and count the number of headers with a specific hash
	for _, res := range result {
		counter[res.Hash().String()]++
	}
	// sort results in a decreasing order
	sort.Slice(result, func(i, j int) bool {
		return result[i].Height > result[j].Height
	})

	// try to find ExtendedHeader with the maximum height that was received at least from 2 peers
	for _, res := range result {
		if counter[res.Hash().String()] >= minResponses {
			return res, nil
		}
	}
	log.Debug("could not find latest header received from at least two peers, returning header with the max height")
	// otherwise return header with the max height
	return result[0], nil
}<|MERGE_RESOLUTION|>--- conflicted
+++ resolved
@@ -160,11 +160,7 @@
 	session := newSession(ex.ctx, ex.host, ex.peerTracker.peers(), ex.protocolID)
 	defer session.close()
 
-<<<<<<< HEAD
-	headers, err := session.getRangeByHeight(ctx, uint64(from.Height)+1, amount, 3)
-=======
 	headers, err := session.getRangeByHeight(ctx, uint64(from.Height)+1, amount, ex.Params.MaxHeadersPerRequest)
->>>>>>> da4f54bc
 	if err != nil {
 		return nil, err
 	}
