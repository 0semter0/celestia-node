--- conflicted
+++ resolved
@@ -142,6 +142,7 @@
 	d.connectingLk.Lock()
 	if _, ok := d.connecting[peer.ID]; ok {
 		d.connectingLk.Unlock()
+		d.metrics.observeHandlePeer(handlePeerConnInProgress)
 		log.Debug("skip handle: connecting to the peer in another routine")
 		return false
 	}
@@ -150,41 +151,14 @@
 
 	switch d.host.Network().Connectedness(peer.ID) {
 	case network.Connected:
-<<<<<<< HEAD
-		if !d.set.Add(peer.ID) {
+		if added := d.addPeerToSet(peer.ID); !added {
 			d.metrics.observeHandlePeer(handlePeerInSet)
-			log.Debug("skip handle: peer is already in discovery set")
-			return
-		}
-		// notify our subscribers
-		d.onUpdatedPeers(peer.ID, true)
+			return added
+		}
 		d.metrics.observeHandlePeer(handlePeerConnected)
-		log.Debug("added peer to set")
-		// check if we should cancel discovery
-		if d.set.Size() >= d.set.Limit() {
-			log.Infow("soft peer limit reached", "count", d.set.Size())
-			cancelFind()
-=======
-		if added := d.addPeerToSet(peer.ID); !added {
-			return added
->>>>>>> 32050ebb
-		}
 		// we still have to backoff the connected peer
 		d.connector.Backoff(peer.ID)
 	case network.NotConnected:
-<<<<<<< HEAD
-		d.connectingLk.Lock()
-		if _, ok := d.connecting[peer.ID]; ok {
-			d.connectingLk.Unlock()
-			d.metrics.observeHandlePeer(handlePeerConnInProgress)
-			log.Debug("skip handle: connecting to the peer in another routine")
-			return
-		}
-		d.connecting[peer.ID] = cancelFind
-		d.connectingLk.Unlock()
-
-=======
->>>>>>> 32050ebb
 		err := d.connector.Connect(ctx, peer)
 		if err != nil {
 			d.connectingLk.Lock()
@@ -262,7 +236,7 @@
 	for {
 		d.findPeers(ctx)
 		if d.set.Size() < d.set.Limit() {
-			// rerun discovery if amount of peers didn't reach the limit
+			// rerun discovery is amount of peers didn't reach the limit
 			continue
 		}
 
