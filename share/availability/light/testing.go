--- conflicted
+++ resolved
@@ -15,26 +15,6 @@
 	"github.com/celestiaorg/celestia-node/share/getters"
 )
 
-<<<<<<< HEAD
-// RandServiceWithSquare provides a share.Service filled with 'n' NMT
-// trees of 'n' random shares, essentially storing a whole square.
-func RandServiceWithSquare(t *testing.T, n int) (*ShareAvailability, *share.Root) {
-	bServ := mdutils.Bserv()
-
-	shareServ, dah := service.NewShareService(bServ), availability_test.RandFillBS(t, n, bServ)
-	return NewShareAvailability(shareServ, bServ, RandDisc()), dah
-}
-
-func RandDisc() *discovery.Discovery {
-	return &discovery.Discovery{}
-}
-
-// RandService provides an unfilled share.Service with corresponding
-// blockservice.BlockService than can be filled by the test.
-func RandService() (service.ShareService, blockservice.BlockService) {
-	bServ := mdutils.Bserv()
-	return service.NewShareService(bServ), bServ
-=======
 // GetterWithRandSquare provides a share.Getter filled with 'n' NMT trees of 'n' random shares,
 // essentially storing a whole square.
 func GetterWithRandSquare(t *testing.T, n int) (share.Getter, *share.Root) {
@@ -49,7 +29,6 @@
 	bServ := mdutils.Bserv()
 	getter := getters.NewIPLDGetter(bServ)
 	return getter, bServ
->>>>>>> 37b4aba1
 }
 
 // RandNode creates a Light Node filled with a random block of the given size.
@@ -61,23 +40,14 @@
 // Node creates a new empty Light Node.
 func Node(dn *availability_test.TestDagNet) *availability_test.TestNode {
 	nd := dn.NewTestNode()
-<<<<<<< HEAD
-	nd.ShareService = service.NewShareService(nd.BlockService)
-	nd.Availability = NewShareAvailability(nd.ShareService, nd.BlockService, RandDisc())
-=======
 	nd.Getter = getters.NewIPLDGetter(nd.BlockService)
 	nd.Availability = TestAvailability(nd.Getter)
->>>>>>> 37b4aba1
 	return nd
 }
 
 func TestAvailability(getter share.Getter) *ShareAvailability {
 	disc := discovery.NewDiscovery(nil, routing.NewRoutingDiscovery(routinghelpers.Null{}), 0, time.Second, time.Second)
-<<<<<<< HEAD
-	return NewShareAvailability(service.NewShareService(bServ), bServ, disc)
-=======
 	return NewShareAvailability(getter, disc)
->>>>>>> 37b4aba1
 }
 
 func SubNetNode(sn *availability_test.SubNet) *availability_test.TestNode {
