package full

import (
	"testing"
	"time"

	mdutils "github.com/ipfs/go-merkledag/test"
	routinghelpers "github.com/libp2p/go-libp2p-routing-helpers"
	"github.com/libp2p/go-libp2p/p2p/discovery/routing"

	"github.com/celestiaorg/celestia-node/share"
	"github.com/celestiaorg/celestia-node/share/availability/discovery"
	availability_test "github.com/celestiaorg/celestia-node/share/availability/test"
	"github.com/celestiaorg/celestia-node/share/getters"
)

// GetterWithRandSquare provides a share.Getter filled with 'n' NMT
// trees of 'n' random shares, essentially storing a whole square.
<<<<<<< HEAD
func RandServiceWithSquare(t *testing.T, n int) (*ShareAvailability, *share.Root) {
	bServ := mdutils.Bserv()
	return TestAvailability(bServ), availability_test.RandFillBS(t, n, bServ)
=======
func GetterWithRandSquare(t *testing.T, n int) (share.Getter, *share.Root) {
	bServ := mdutils.Bserv()
	getter := getters.NewIPLDGetter(bServ)
	return getter, availability_test.RandFillBS(t, n, bServ)
>>>>>>> 37b4aba1
}

// RandNode creates a Full Node filled with a random block of the given size.
func RandNode(dn *availability_test.TestDagNet, squareSize int) (*availability_test.TestNode, *share.Root) {
	nd := Node(dn)
	return nd, availability_test.RandFillBS(dn.T, squareSize, nd.BlockService)
}

// Node creates a new empty Full Node.
func Node(dn *availability_test.TestDagNet) *availability_test.TestNode {
	nd := dn.NewTestNode()
<<<<<<< HEAD
	nd.ShareService = service.NewShareService(nd.BlockService)
	nd.Availability = TestAvailability(nd.BlockService)
=======
	nd.Getter = getters.NewIPLDGetter(nd.BlockService)
	nd.Availability = TestAvailability(nd.Getter)
>>>>>>> 37b4aba1
	return nd
}

func TestAvailability(getter share.Getter) *ShareAvailability {
	disc := discovery.NewDiscovery(nil, routing.NewRoutingDiscovery(routinghelpers.Null{}), 0, time.Second, time.Second)
	return NewShareAvailability(getter, disc)
}<|MERGE_RESOLUTION|>--- conflicted
+++ resolved
@@ -16,16 +16,10 @@
 
 // GetterWithRandSquare provides a share.Getter filled with 'n' NMT
 // trees of 'n' random shares, essentially storing a whole square.
-<<<<<<< HEAD
-func RandServiceWithSquare(t *testing.T, n int) (*ShareAvailability, *share.Root) {
-	bServ := mdutils.Bserv()
-	return TestAvailability(bServ), availability_test.RandFillBS(t, n, bServ)
-=======
 func GetterWithRandSquare(t *testing.T, n int) (share.Getter, *share.Root) {
 	bServ := mdutils.Bserv()
 	getter := getters.NewIPLDGetter(bServ)
 	return getter, availability_test.RandFillBS(t, n, bServ)
->>>>>>> 37b4aba1
 }
 
 // RandNode creates a Full Node filled with a random block of the given size.
@@ -37,13 +31,8 @@
 // Node creates a new empty Full Node.
 func Node(dn *availability_test.TestDagNet) *availability_test.TestNode {
 	nd := dn.NewTestNode()
-<<<<<<< HEAD
-	nd.ShareService = service.NewShareService(nd.BlockService)
-	nd.Availability = TestAvailability(nd.BlockService)
-=======
 	nd.Getter = getters.NewIPLDGetter(nd.BlockService)
 	nd.Availability = TestAvailability(nd.Getter)
->>>>>>> 37b4aba1
 	return nd
 }
 
