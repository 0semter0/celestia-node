--- conflicted
+++ resolved
@@ -118,17 +118,8 @@
 
 	// wrap the read-only CAR blockstore in a getter
 	blockGetter := eds.NewBlockGetter(bs)
-<<<<<<< HEAD
 	shares, err = collectSharesByNamespace(ctx, blockGetter, root, namespace)
-	if errors.Is(err, ipld.ErrNodeNotFound) {
-		// convert error to satisfy getter interface contract
-		err = share.ErrNotFound
-	}
-	if err != nil {
-=======
-	shares, err = collectSharesByNamespace(ctx, blockGetter, root, nID)
 	if err != nil && !errors.Is(err, share.ErrNamespaceNotFound) {
->>>>>>> 2046250e
 		return nil, fmt.Errorf("getter/store: failed to retrieve shares by namespace: %w", err)
 	}
 
