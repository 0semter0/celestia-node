--- conflicted
+++ resolved
@@ -58,13 +58,8 @@
 	return sg.peerManager.Stop(ctx)
 }
 
-<<<<<<< HEAD
 func (sg *ShrexGetter) GetShare(context.Context, *share.Root, int, int) (share.Share, error) {
-	return nil, errors.New("getter/shrex: GetShare is not supported")
-=======
-func (sg *ShrexGetter) GetShare(ctx context.Context, root *share.Root, row, col int) (share.Share, error) {
 	return nil, fmt.Errorf("getter/shrex: GetShare %w", errOperationNotSupported)
->>>>>>> 350526de
 }
 
 func (sg *ShrexGetter) GetEDS(ctx context.Context, root *share.Root) (*rsmt2d.ExtendedDataSquare, error) {
