package store

import (
	"context"
	"io"

	"github.com/celestiaorg/rsmt2d"

	"github.com/celestiaorg/celestia-node/share"
)

type EdsFile interface {
	io.Closer
	// Size returns square size of the file.
	Size() int
	// Share returns share and corresponding proof for the given axis and share index in this axis.
<<<<<<< HEAD
	Share(ctx context.Context, x, y int, proofType ProofType) (*share.ShareWithProof, error)
=======
	Share(ctx context.Context, x, y int) (*share.ShareWithProof, error)
>>>>>>> e38d2f50
	// AxisHalf returns shares for the first half of the axis of the given type and index.
	AxisHalf(ctx context.Context, axisType rsmt2d.Axis, axisIdx int) ([]share.Share, error)
	// Data returns data for the given namespace and row index.
	Data(ctx context.Context, namespace share.Namespace, rowIdx int) (share.NamespacedRow, error)
	// EDS returns extended data square stored in the file.
	EDS(ctx context.Context) (*rsmt2d.ExtendedDataSquare, error)
}

// ProofType represents type of proof that should be computed for the share.
type ProofType int

const (
	// ProofTypeAny indicates that any proof could be computed for the share.
	ProofTypeAny ProofType = iota
	// ProofTypeRow indicates that only row inclusion proof should be computed for the share.
	ProofTypeRow
	// ProofTypeColumn indicates that only column inclusion proof should be computed for the share.
	ProofTypeColumn
)<|MERGE_RESOLUTION|>--- conflicted
+++ resolved
@@ -4,6 +4,7 @@
 	"context"
 	"io"
 
+	"github.com/celestiaorg/nmt"
 	"github.com/celestiaorg/rsmt2d"
 
 	"github.com/celestiaorg/celestia-node/share"
@@ -14,27 +15,11 @@
 	// Size returns square size of the file.
 	Size() int
 	// Share returns share and corresponding proof for the given axis and share index in this axis.
-<<<<<<< HEAD
-	Share(ctx context.Context, x, y int, proofType ProofType) (*share.ShareWithProof, error)
-=======
 	Share(ctx context.Context, x, y int) (*share.ShareWithProof, error)
->>>>>>> e38d2f50
 	// AxisHalf returns shares for the first half of the axis of the given type and index.
 	AxisHalf(ctx context.Context, axisType rsmt2d.Axis, axisIdx int) ([]share.Share, error)
 	// Data returns data for the given namespace and row index.
 	Data(ctx context.Context, namespace share.Namespace, rowIdx int) (share.NamespacedRow, error)
 	// EDS returns extended data square stored in the file.
 	EDS(ctx context.Context) (*rsmt2d.ExtendedDataSquare, error)
-}
-
-// ProofType represents type of proof that should be computed for the share.
-type ProofType int
-
-const (
-	// ProofTypeAny indicates that any proof could be computed for the share.
-	ProofTypeAny ProofType = iota
-	// ProofTypeRow indicates that only row inclusion proof should be computed for the share.
-	ProofTypeRow
-	// ProofTypeColumn indicates that only column inclusion proof should be computed for the share.
-	ProofTypeColumn
-)+}