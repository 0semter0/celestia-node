package share

import (
	"bytes"
	"crypto/sha256"
	"encoding/hex"
	"fmt"

	"github.com/celestiaorg/celestia-app/pkg/appconsts"
	"github.com/celestiaorg/nmt"
	"github.com/celestiaorg/rsmt2d"
)

var (
	// DefaultRSMT2DCodec sets the default rsmt2d.Codec for shares.
	DefaultRSMT2DCodec = appconsts.DefaultCodec
)

const (
	// Size is a system-wide size of a share, including both data and namespace GetNamespace
	Size = appconsts.ShareSize
)

var (
	// MaxSquareSize is currently the maximum size supported for unerasured data in
	// rsmt2d.ExtendedDataSquare.
	MaxSquareSize = appconsts.SquareSizeUpperBound(appconsts.LatestVersion)
)

// Share contains the raw share data without the corresponding namespace.
// NOTE: Alias for the byte is chosen to keep maximal compatibility, especially with rsmt2d.
// Ideally, we should define reusable type elsewhere and make everyone(Core, rsmt2d, ipld) to rely
// on it.
type Share = []byte

// GetNamespace slices Namespace out of the Share.
func GetNamespace(s Share) Namespace {
	return s[:NamespaceSize]
}

// GetData slices out data of the Share.
func GetData(s Share) []byte {
	return s[NamespaceSize:]
}

// ShareWithProof contains data with corresponding Merkle Proof
type ShareWithProof struct { //nolint: revive
	// Share is a full data including namespace
	Share
	// Proof is a Merkle Proof of current share
	Proof *nmt.Proof
	// Axis is a type of axis against which the share proof is computed
	Axis rsmt2d.Axis
}

// Validate validates inclusion of the share under the given root CID.
<<<<<<< HEAD
func (s *ShareWithProof) Validate(rootHash []byte, shrIdx, axisIdx, edsSize int) bool {
	isParity := shrIdx >= edsSize/2 || axisIdx >= edsSize/2
=======
func (s *ShareWithProof) Validate(rootHash []byte, x, y, edsSize int) bool {
	isParity := x >= edsSize/2 || y >= edsSize/2
>>>>>>> e38d2f50
	namespace := ParitySharesNamespace
	if !isParity {
		namespace = GetNamespace(s.Share)
	}
	return s.Proof.VerifyInclusion(
		sha256.New(), // TODO(@Wondertan): This should be defined somewhere globally
		namespace.ToNMT(),
		[][]byte{s.Share},
		rootHash,
	)
}

// DataHash is a representation of the Root hash.
type DataHash []byte

func (dh DataHash) Validate() error {
	if len(dh) != 32 {
		return fmt.Errorf("invalid hash size, expected 32, got %d", len(dh))
	}
	return nil
}

func (dh DataHash) String() string {
	return fmt.Sprintf("%X", []byte(dh))
}

// IsEmptyRoot check whether DataHash corresponds to the root of an empty block EDS.
func (dh DataHash) IsEmptyRoot() bool {
	return bytes.Equal(EmptyRoot().Hash(), dh)
}

// MustDataHashFromString converts a hex string to a valid datahash.
func MustDataHashFromString(datahash string) DataHash {
	dh, err := hex.DecodeString(datahash)
	if err != nil {
		panic(fmt.Sprintf("datahash conversion: passed string was not valid hex: %s", datahash))
	}
	err = DataHash(dh).Validate()
	if err != nil {
		panic(fmt.Sprintf("datahash validation: passed hex string failed: %s", err))
	}
	return dh
}<|MERGE_RESOLUTION|>--- conflicted
+++ resolved
@@ -54,19 +54,14 @@
 }
 
 // Validate validates inclusion of the share under the given root CID.
-<<<<<<< HEAD
-func (s *ShareWithProof) Validate(rootHash []byte, shrIdx, axisIdx, edsSize int) bool {
-	isParity := shrIdx >= edsSize/2 || axisIdx >= edsSize/2
-=======
 func (s *ShareWithProof) Validate(rootHash []byte, x, y, edsSize int) bool {
 	isParity := x >= edsSize/2 || y >= edsSize/2
->>>>>>> e38d2f50
 	namespace := ParitySharesNamespace
 	if !isParity {
 		namespace = GetNamespace(s.Share)
 	}
 	return s.Proof.VerifyInclusion(
-		sha256.New(), // TODO(@Wondertan): This should be defined somewhere globally
+		sha256.New(),
 		namespace.ToNMT(),
 		[][]byte{s.Share},
 		rootHash,
