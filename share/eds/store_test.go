--- conflicted
+++ resolved
@@ -113,13 +113,9 @@
 		_, err = os.Stat(edsStore.basepath + blocksPath + dah.String())
 		assert.NoError(t, err)
 
-<<<<<<< HEAD
-		time.Sleep(time.Millisecond * 100)
-=======
 		// accessor will be registered in cache async on put, so give it some time to settle
 		time.Sleep(time.Millisecond * 100)
 
->>>>>>> 4d985859
 		err = edsStore.Remove(ctx, dah.Hash())
 		assert.NoError(t, err)
 
@@ -156,15 +152,10 @@
 		err = os.Remove(path)
 		assert.NoError(t, err)
 
-<<<<<<< HEAD
-		// remove non-failed accessor from cache
-		time.Sleep(time.Millisecond * 100)
-=======
 		// accessor will be registered in cache async on put, so give it some time to settle
 		time.Sleep(time.Millisecond * 100)
 
 		// remove non-failed accessor from cache
->>>>>>> 4d985859
 		err = edsStore.cache.Remove(shard.KeyFromString(dah.String()))
 		assert.NoError(t, err)
 
@@ -207,12 +198,9 @@
 		err = edsStore.Put(ctx, dah.Hash(), eds)
 		require.NoError(t, err)
 
-<<<<<<< HEAD
-=======
 		// accessor will be registered in cache async on put, so give it some time to settle
 		time.Sleep(time.Millisecond * 100)
 
->>>>>>> 4d985859
 		// check, that the key is in the cache after put
 		shardKey := shard.KeyFromString(dah.String())
 		_, err = edsStore.cache.Get(shardKey)
@@ -280,15 +268,16 @@
 	err = edsStore.Put(ctx, dah.Hash(), eds)
 	require.NoError(t, err)
 
-<<<<<<< HEAD
+	// accessor will be registered in cache async on put, so give it some time to settle
+	time.Sleep(time.Millisecond * 100)
+
+	// remove links to the shard from cache
+	key := shard.KeyFromString(share.DataHash(dah.Hash()).String())
+	err = edsStore.cache.Remove(key)
+	require.NoError(t, err)
+
 	// remove links to the shard from cache
 	time.Sleep(time.Millisecond * 100)
-=======
-	// accessor will be registered in cache async on put, so give it some time to settle
-	time.Sleep(time.Millisecond * 100)
-
-	// remove links to the shard from cache
->>>>>>> 4d985859
 	key := shard.KeyFromString(share.DataHash(dah.Hash()).String())
 	err = edsStore.cache.Remove(key)
 	require.NoError(t, err)
@@ -346,21 +335,12 @@
 	// key shouldn't be in cache yet, check for returned errCacheMiss
 	shardKey := shard.KeyFromString(dah.String())
 	_, err = edsStore.cache.Get(shardKey)
-<<<<<<< HEAD
-	require.ErrorIs(t, err, cache.ErrCacheMiss)
+	require.Error(t, err)
 
 	// now get it from blockstore, to trigger storing to cache
 	_, err = edsStore.Blockstore().Get(ctx, key)
 	require.NoError(t, err)
 
-=======
-	require.Error(t, err)
-
-	// now get it from blockstore, to trigger storing to cache
-	_, err = edsStore.Blockstore().Get(ctx, key)
-	require.NoError(t, err)
-
->>>>>>> 4d985859
 	// should be no errCacheMiss anymore
 	_, err = edsStore.cache.Get(shardKey)
 	require.NoError(t, err)
@@ -381,13 +361,8 @@
 	err = edsStore.Put(ctx, dah.Hash(), eds)
 	require.NoError(t, err)
 
-<<<<<<< HEAD
-	// give some time to let cache to get settled in background
-	time.Sleep(time.Millisecond * 50)
-=======
 	// accessor will be registered in cache async on put, so give it some time to settle
 	time.Sleep(time.Millisecond * 100)
->>>>>>> 4d985859
 
 	// accessor should be in cache
 	cachedAccessor, err := edsStore.cache.Get(shard.KeyFromString(dah.String()))
@@ -408,11 +383,7 @@
 	require.Equal(t, firstBlock, secondBlock)
 }
 
-<<<<<<< HEAD
-// Test_NotCachedAccessor verifies that the reader represented by a accessor obtained directly from
-=======
 // Test_CachedAccessor verifies that the reader represented by a accessor obtained directly from
->>>>>>> 4d985859
 // dagstore can be read from multiple times, without exhausting the underlying reader.
 func Test_NotCachedAccessor(t *testing.T) {
 	ctx, cancel := context.WithCancel(context.Background())
@@ -429,21 +400,12 @@
 	err = edsStore.Put(ctx, dah.Hash(), eds)
 	require.NoError(t, err)
 
-<<<<<<< HEAD
-	// give some time to let cache to get settled in background
-	time.Sleep(time.Millisecond * 50)
-
-	// accessor should be in cache
-	_, err = edsStore.cache.Get(shard.KeyFromString(dah.String()))
-	require.ErrorIs(t, err, cache.ErrCacheMiss)
-=======
 	// accessor will be registered in cache async on put, so give it some time to settle
 	time.Sleep(time.Millisecond * 100)
 
 	// accessor should be in cache
 	_, err = edsStore.cache.Get(shard.KeyFromString(dah.String()))
 	require.Error(t, err)
->>>>>>> 4d985859
 
 	// first read from direct accessor
 	carReader, err := edsStore.getCAR(ctx, dah.Hash())
