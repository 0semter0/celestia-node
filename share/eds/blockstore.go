--- conflicted
+++ resolved
@@ -32,23 +32,13 @@
 // implementation to allow for the blockstore operations to be routed to the underlying stores.
 type blockstore struct {
 	store *Store
-<<<<<<< HEAD
-}
-
-func newBlockstore(store *Store) *blockstore {
-	return &blockstore{
-		store: store,
-=======
-	cache *blockstoreCache
 	ds    datastore.Batching
 }
 
-func newBlockstore(store *Store, cache *blockstoreCache, ds datastore.Batching) *blockstore {
+func newBlockstore(store *Store, ds datastore.Batching) *blockstore {
 	return &blockstore{
 		store: store,
-		cache: cache,
 		ds:    namespace.Wrap(ds, blockstoreCacheKey),
->>>>>>> 196e849e
 	}
 }
 
