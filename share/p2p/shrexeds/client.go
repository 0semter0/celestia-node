--- conflicted
+++ resolved
@@ -9,7 +9,6 @@
 	"time"
 
 	"github.com/libp2p/go-libp2p/core/host"
-	"github.com/libp2p/go-libp2p/core/network"
 	"github.com/libp2p/go-libp2p/core/peer"
 	"github.com/libp2p/go-libp2p/core/protocol"
 
@@ -21,8 +20,6 @@
 	"github.com/celestiaorg/celestia-node/share/p2p"
 	pb "github.com/celestiaorg/celestia-node/share/p2p/shrexeds/pb"
 )
-
-const safetyTimeout = time.Millisecond * 500
 
 // Client is responsible for requesting EDSs for blocksync over the ShrEx/EDS protocol.
 type Client struct {
@@ -51,7 +48,7 @@
 	dataHash share.DataHash,
 	peer peer.ID,
 ) (*rsmt2d.ExtendedDataSquare, error) {
-	eds, err := c.doSafeRequest(ctx, dataHash, peer)
+	eds, err := c.doRequest(ctx, dataHash, peer)
 	if err == nil {
 		return eds, nil
 	}
@@ -76,75 +73,26 @@
 	return nil, err
 }
 
-type result struct {
-	eds *rsmt2d.ExtendedDataSquare
-	err error
-}
-
-func (c *Client) doSafeRequest(
+func (c *Client) doRequest(
 	ctx context.Context,
 	dataHash share.DataHash,
 	to peer.ID,
 ) (*rsmt2d.ExtendedDataSquare, error) {
-	resultChan := make(chan result)
 	stream, err := c.host.NewStream(ctx, to, c.protocolID)
 	if err != nil {
 		return nil, fmt.Errorf("failed to open stream: %w", err)
 	}
 
-<<<<<<< HEAD
-	// if there is a deadline set, safetyContext will give the request 500 milliseconds to recognize the context
-	// has deadlined before canceling the operation itself.
-	// this is a hotfix until we solve why doRequest does not respect context. Related: issue #2109
-	safetyContext, cancel := context.WithCancel(ctx)
-	if dl, ok := ctx.Deadline(); ok {
-		safetyContext, cancel = context.WithDeadline(context.Background(), dl.Add(safetyTimeout))
-		if err = stream.SetDeadline(dl); err != nil {
-			log.Debugw("client: error setting deadline: %s", "err", err)
-		}
-	}
-	defer cancel()
+	c.setStreamDeadlines(ctx, stream)
 
-	go doRequest(ctx, stream, dataHash, to, resultChan)
-
-	select {
-	case res := <-resultChan:
-		if errors.Is(res.err, context.DeadlineExceeded) || errors.Is(res.err, context.Canceled) {
-			log.Debugw("client: doRequest successfully respected context deadline",
-				"datahash", dataHash.String(),
-				"peer", to,
-			)
-		}
-		return res.eds, res.err
-	case <-safetyContext.Done():
-		stream.Reset() //nolint:errcheck
-		log.Errorw("client: doRequest failed to respect context after safety timeout",
-			"datahash", dataHash.String(),
-			"peer", to,
-		)
-		return nil, safetyContext.Err()
-	}
-}
-=======
-	c.setStreamDeadlines(ctx, stream)
->>>>>>> b10c447a
-
-func doRequest(
-	ctx context.Context,
-	stream network.Stream,
-	dataHash share.DataHash,
-	to peer.ID,
-	resultChan chan result,
-) {
 	req := &pb.EDSRequest{Hash: dataHash}
 
 	// request ODS
 	log.Debugf("client: requesting ods %s from peer %s", dataHash.String(), to)
-	_, err := serde.Write(stream, req)
+	_, err = serde.Write(stream, req)
 	if err != nil {
 		stream.Reset() //nolint:errcheck
-		resultChan <- result{nil, fmt.Errorf("failed to write request to stream: %w", err)}
-		return
+		return nil, fmt.Errorf("failed to write request to stream: %w", err)
 	}
 	err = stream.CloseWrite()
 	if err != nil {
@@ -157,36 +105,30 @@
 	if err != nil {
 		// server is overloaded and closed the stream
 		if errors.Is(err, io.EOF) {
-			resultChan <- result{nil, p2p.ErrNotFound}
-			return
+			return nil, p2p.ErrNotFound
 		}
 		stream.Reset() //nolint:errcheck
-		resultChan <- result{nil, fmt.Errorf("failed to read status from stream: %w", err)}
-		return
+		return nil, fmt.Errorf("failed to read status from stream: %w", err)
 	}
 
-	var res result
 	switch resp.Status {
 	case pb.Status_OK:
 		// use header and ODS bytes to construct EDS and verify it against dataHash
-		res.eds, res.err = eds.ReadEDS(ctx, stream, dataHash)
-		if res.err != nil {
-			res.err = fmt.Errorf("failed to read eds from ods bytes: %w", res.err)
+		eds, err := eds.ReadEDS(ctx, stream, dataHash)
+		if err != nil {
+			return nil, fmt.Errorf("failed to read eds from ods bytes: %w", err)
 		}
+		return eds, nil
 	case pb.Status_NOT_FOUND:
-		res.err = p2p.ErrNotFound
+		return nil, p2p.ErrNotFound
 	case pb.Status_INVALID:
 		log.Debug("client: invalid request")
 		fallthrough
 	case pb.Status_INTERNAL:
 		fallthrough
 	default:
-		res.err = p2p.ErrInvalidResponse
+		return nil, p2p.ErrInvalidResponse
 	}
-<<<<<<< HEAD
-
-	resultChan <- res
-=======
 }
 
 func (c *Client) setStreamDeadlines(ctx context.Context, stream network.Stream) {
@@ -214,5 +156,4 @@
 			log.Debugw("client: setting write deadline", "err", err)
 		}
 	}
->>>>>>> b10c447a
 }