--- conflicted
+++ resolved
@@ -56,13 +56,8 @@
 	}
 	log.Debugw("client: eds request to peer failed", "peer", peer, "hash", dataHash.String(), "error", err)
 	if errors.Is(err, context.DeadlineExceeded) || errors.Is(err, context.Canceled) {
-<<<<<<< HEAD
 		c.metrics.ObserveRequests(ctx, 1, p2p.StatusTimeout)
-		return nil, ctx.Err()
-=======
-		c.metrics.ObserveRequests(1, p2p.StatusTimeout)
 		return nil, err
->>>>>>> e632a471
 	}
 	// some net.Errors also mean the context deadline was exceeded, but yamux/mocknet do not
 	// unwrap to a ctx err
