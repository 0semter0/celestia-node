--- conflicted
+++ resolved
@@ -51,16 +51,6 @@
 
 	// pools collecting peers from shrexSub
 	pools map[string]*syncPool
-<<<<<<< HEAD
-=======
-	// messages from shrex.Sub with height below initialHeight will be ignored, since we don't need to
-	// track peers for those headers
-	initialHeight         atomic.Uint64
-	poolValidationTimeout time.Duration
-	peerCooldownTime      time.Duration
-	gcInterval            time.Duration
-	enableBlackListing    bool
->>>>>>> f5f5efb4
 
 	// fullNodes collects full nodes peer.ID found via discovery
 	fullNodes *pool
@@ -100,28 +90,9 @@
 	discovery *discovery.Discovery,
 	host host.Host,
 	connGater *conngater.BasicConnectionGater,
-<<<<<<< HEAD
 ) (*Manager, error) {
 	if err := params.Validate(); err != nil {
 		return nil, err
-=======
-	opts ...Option,
-) *Manager {
-	params := DefaultParameters()
-
-	s := &Manager{
-		headerSub:             headerSub,
-		shrexSub:              shrexSub,
-		connGater:             connGater,
-		host:                  host,
-		pools:                 make(map[string]*syncPool),
-		poolValidationTimeout: params.ValidationTimeout,
-		peerCooldownTime:      params.PeerCooldown,
-		gcInterval:            params.GcInterval,
-		enableBlackListing:    params.EnableBlackListing,
-		blacklistedHashes:     make(map[string]bool),
-		done:                  make(chan struct{}),
->>>>>>> f5f5efb4
 	}
 
 	s := &Manager{
@@ -410,16 +381,12 @@
 
 	addToBlackList := make(map[peer.ID]struct{})
 	for h, p := range m.pools {
-<<<<<<< HEAD
-		if time.Since(p.createdAt) > m.params.PoolValidationTimeout && !p.isValidatedDataHash.Load() {
-=======
-		if !p.isValidatedDataHash.Load() && time.Since(p.createdAt) > m.poolValidationTimeout {
+		if !p.isValidatedDataHash.Load() && time.Since(p.createdAt) > m.params.PoolValidationTimeout {
 			delete(m.pools, h)
 			if p.headerHeight.Load() < m.initialHeight.Load() {
 				// outdated pools could still be valid even if not validated, no need to blacklist
 				continue
 			}
->>>>>>> f5f5efb4
 			log.Debug("blacklisting datahash with all corresponding peers",
 				"datahash", h,
 				"peer_list", p.peersList)
