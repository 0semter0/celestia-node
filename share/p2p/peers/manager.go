--- conflicted
+++ resolved
@@ -140,11 +140,7 @@
 		return fmt.Errorf("registering validator: %w", err)
 	}
 
-<<<<<<< HEAD
-	err = m.shrexSub.AddValidator(m.metrics.validationObserver(m.validate))
-=======
 	err = m.shrexSub.Start(startCtx)
->>>>>>> bbe68bba
 	if err != nil {
 		return fmt.Errorf("starting shrexsub: %w", err)
 	}
@@ -176,73 +172,43 @@
 // full nodes, it will wait until any peer appear in either source or timeout happen.
 // After fetching data using given peer, caller is required to call returned DoneFunc using
 // appropriate result value
-<<<<<<< HEAD
-func (m *Manager) Peer(ctx context.Context, datahash share.DataHash) (peer.ID, DoneFunc, error) {
-=======
 func (m *Manager) Peer(
 	ctx context.Context, datahash share.DataHash,
 ) (peer.ID, DoneFunc, error) {
->>>>>>> bbe68bba
 	p := m.validatedPool(datahash.String())
 
 	// first, check if a peer is available for the given datahash
 	peerID, ok := p.tryGet()
 	if ok {
 		// some pools could still have blacklisted peers in storage
-<<<<<<< HEAD
-		if m.peerIsBlacklisted(peerID) {
-			log.Debugw("removing blacklisted peer from pool",
-				"hash", datahash.String(),
-=======
 		if m.isBlacklistedPeer(peerID) {
 			log.Debugw("removing blacklisted peer from pool", "hash", datahash.String(),
->>>>>>> bbe68bba
 				"peer", peerID.String())
 			p.remove(peerID)
 			return m.Peer(ctx, datahash)
 		}
-<<<<<<< HEAD
 		return m.newPeer(datahash, peerID, sourceShrexSub, 0)
-=======
-		log.Debugw("returning shrex-sub peer", "hash", datahash.String(),
-			"peer", peerID.String())
-		return peerID, m.doneFunc(datahash, peerID, false), nil
->>>>>>> bbe68bba
 	}
 
 	// if no peer for datahash is currently available, try to use full node
 	// obtained from discovery
 	peerID, ok = m.fullNodes.tryGet()
 	if ok {
-<<<<<<< HEAD
 		return m.newPeer(datahash, peerID, sourceDiscovery, 0)
-=======
-		log.Debugw("got peer from full nodes discovery pool", "peer", peerID, "datahash", datahash.String())
-		return peerID, m.doneFunc(datahash, peerID, true), nil
->>>>>>> bbe68bba
 	}
 
 	// no peers are available right now, wait for the first one
 	start := time.Now()
 	select {
 	case peerID = <-p.next(ctx):
-<<<<<<< HEAD
 		return m.newPeer(datahash, peerID, sourceShrexSub, time.Since(start).Milliseconds())
 	case peerID = <-m.fullNodes.next(ctx):
 		return m.newPeer(datahash, peerID, sourceDiscovery, time.Since(start).Milliseconds())
-=======
-		log.Debugw("got peer from shrexSub pool after wait", "peer", peerID, "datahash", datahash.String())
-		return peerID, m.doneFunc(datahash, peerID, false), nil
-	case peerID = <-m.fullNodes.next(ctx):
-		log.Debugw("got peer from discovery pool after wait", "peer", peerID, "datahash", datahash.String())
-		return peerID, m.doneFunc(datahash, peerID, true), nil
->>>>>>> bbe68bba
 	case <-ctx.Done():
 		return "", nil, ctx.Err()
 	}
 }
 
-<<<<<<< HEAD
 func (m *Manager) newPeer(datahash share.DataHash, peerID peer.ID, source peerSource, waitTime int64) (peer.ID, DoneFunc, error) {
 	log.Debugw("got peer",
 		"hash", datahash.String(),
@@ -253,10 +219,7 @@
 	return peerID, m.doneFunc(datahash, peerID, source), nil
 }
 
-func (m *Manager) doneFunc(datahash share.DataHash, peerID peer.ID, source peerSource) DoneFunc {
-=======
 func (m *Manager) doneFunc(datahash share.DataHash, peerID peer.ID, fromFull bool) DoneFunc {
->>>>>>> bbe68bba
 	return func(result result) {
 		log.Debugw("set peer status",
 			"peer", peerID,
@@ -295,14 +258,10 @@
 		}
 		m.validatedPool(h.DataHash.String())
 
-<<<<<<< HEAD
-		m.validatedPool(h.DataHash.String())
-=======
 		// store first header for validation purposes
 		if m.initialHeight.CompareAndSwap(0, uint64(h.Height())) {
 			log.Debugw("stored initial height", "height", h.Height())
 		}
->>>>>>> bbe68bba
 	}
 }
 
@@ -373,20 +332,15 @@
 	return p
 }
 
-<<<<<<< HEAD
 func (m *Manager) blacklistPeers(reason blacklistPeerReason, peerIDs ...peer.ID) {
 	log.Debugw("blacklisting peers",
 		"peers", peerIDs,
 		"reason", reason)
 	m.metrics.observeBlacklistPeers(reason, len(peerIDs))
-=======
-func (m *Manager) blacklistPeers(peerIDs ...peer.ID) {
-	log.Debugw("blacklisting peers", "peers", peerIDs)
 
 	if !m.params.EnableBlackListing {
 		return
 	}
->>>>>>> bbe68bba
 	for _, peerID := range peerIDs {
 		m.fullNodes.remove(peerID)
 		// add peer to the blacklist, so we can't connect to it in the future.
@@ -426,14 +380,6 @@
 
 	var blacklist []peer.ID
 	for {
-<<<<<<< HEAD
-		blacklist = m.cleanUp()
-		if len(blacklist) > 0 {
-			m.blacklistPeers(reasonInvalidHash, blacklist...)
-		}
-
-=======
->>>>>>> bbe68bba
 		select {
 		case <-ticker.C:
 		case <-ctx.Done():
@@ -442,7 +388,7 @@
 
 		blacklist = m.cleanUp()
 		if len(blacklist) > 0 {
-			m.blacklistPeers(blacklist...)
+			m.blacklistPeers(reasonInvalidHash, blacklist...)
 		}
 	}
 }
@@ -484,7 +430,6 @@
 	return blacklist
 }
 
-<<<<<<< HEAD
 func (m *Manager) markPoolAsSynced(datahash string) {
 	p := m.getOrCreatePool(datahash)
 	if p.isSynced.CompareAndSwap(false, true) {
@@ -493,15 +438,7 @@
 		// release pointer to old pool to free up memory
 		atomic.StorePointer(old, unsafe.Pointer(newPool(time.Second)))
 	}
-=======
-func (p *syncPool) markSynced() {
-	p.isSynced.Store(true)
-	old := (*unsafe.Pointer)(unsafe.Pointer(&p.pool))
-	// release pointer to old pool to free up memory
-	atomic.StorePointer(old, unsafe.Pointer(newPool(time.Second)))
->>>>>>> bbe68bba
-}
-
+}
 func (p *syncPool) add(peers ...peer.ID) {
 	if !p.isSynced.Load() {
 		p.pool.add(peers...)
