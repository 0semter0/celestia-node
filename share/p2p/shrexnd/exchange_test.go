--- conflicted
+++ resolved
@@ -116,12 +116,8 @@
 	return nil, share.ErrNotFound
 }
 
-<<<<<<< HEAD
-func (m notFoundGetter) GetSharesByNamespace(_ context.Context, _ *share.Root, _ nmtnamespace.ID,
-=======
 func (m notFoundGetter) GetSharesByNamespace(
-	_ context.Context, _ *share.Root, _ namespace.ID,
->>>>>>> 4d31ad4a
+	_ context.Context, _ *share.Root, _ nmtnamespace.ID,
 ) (share.NamespacedShares, error) {
 	return nil, share.ErrNotFound
 }
