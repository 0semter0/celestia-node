package shrexnd

import (
	"context"
	"fmt"
	"time"

	"github.com/libp2p/go-libp2p/core/host"
	"github.com/libp2p/go-libp2p/core/network"
	"github.com/libp2p/go-libp2p/core/protocol"
	"github.com/minio/sha256-simd"

	"github.com/celestiaorg/celestia-node/share"
	"github.com/celestiaorg/celestia-node/share/eds"
	"github.com/celestiaorg/celestia-node/share/ipld"
	"github.com/celestiaorg/celestia-node/share/p2p"
	pb "github.com/celestiaorg/celestia-node/share/p2p/shrexnd/pb"
	"github.com/celestiaorg/go-libp2p-messenger/serde"
)

// Server implements server side of shrex/nd protocol to serve namespaced share to remote
// peers.
type Server struct {
	params     *Parameters
	protocolID protocol.ID

	getter share.Getter
	store  *eds.Store
	host   host.Host

	cancel context.CancelFunc
}

// NewServer creates new Server
func NewServer(host host.Host, store *eds.Store, getter share.Getter, opts ...Option) (*Server, error) {
	params := DefaultParameters()
	for _, opt := range opts {
		opt(params)
	}

	if err := params.Validate(); err != nil {
		return nil, fmt.Errorf("shrex-nd: server creation failed: %w", err)
	}

	srv := &Server{
		getter:     getter,
		store:      store,
		host:       host,
		params:     params,
		protocolID: protocolID(params.protocolSuffix),
	}

	return srv, nil
}

// Start starts the server
func (srv *Server) Start(context.Context) error {
	ctx, cancel := context.WithCancel(context.Background())
	srv.cancel = cancel

	handler := func(s network.Stream) {
		srv.handleNamespacedData(ctx, s)
<<<<<<< HEAD
	}
	srv.host.SetStreamHandler(srv.protocolID, p2p.RateLimitMiddleware(handler, srv.params.concurrencyLimit))
=======
	})
	return nil
>>>>>>> 2fe9f0ca
}

// Stop stops the server
func (srv *Server) Stop(context.Context) error {
	srv.cancel()
	srv.host.RemoveStreamHandler(srv.protocolID)
	return nil
}

func (srv *Server) handleNamespacedData(ctx context.Context, stream network.Stream) {
	err := stream.SetReadDeadline(time.Now().Add(srv.params.readTimeout))
	if err != nil {
		log.Debugf("server: setting read deadline: %s", err)
	}

	var req pb.GetSharesByNamespaceRequest
	_, err = serde.Read(stream, &req)
	if err != nil {
		log.Errorw("server: reading request", "err", err)
		stream.Reset() //nolint:errcheck
		return
	}
	log.Debugw("server: new request", "namespaceId", string(req.NamespaceId), "roothash", string(req.RootHash))

	err = stream.CloseRead()
	if err != nil {
		log.Debugf("server: closing read side of the stream: %s", err)
	}

	err = validateRequest(req)
	if err != nil {
		log.Errorw("server: invalid request", "err", err)
		stream.Reset() //nolint:errcheck
		return
	}

	ctx, cancel := context.WithTimeout(ctx, srv.params.serveTimeout)
	defer cancel()

	dah, err := srv.store.GetDAH(ctx, req.RootHash)
	if err != nil {
		log.Errorw("server: retrieving DAH for datahash", "err", err)
		srv.respondInternalError(stream)
		return
	}

	shares, err := srv.getter.GetSharesByNamespace(ctx, dah, req.NamespaceId)
	if err != nil {
		log.Errorw("server: retrieving shares", "err", err)
		srv.respondInternalError(stream)
		return
	}

	resp := namespacedSharesToResponse(shares)
	srv.respond(stream, resp)
	log.Debugw("server: handled request", "namespaceId", string(req.NamespaceId), "roothash", string(req.RootHash))
}

// validateRequest checks correctness of the request
func validateRequest(req pb.GetSharesByNamespaceRequest) error {
	if len(req.NamespaceId) != ipld.NamespaceSize {
		return fmt.Errorf("incorrect namespace id length: %v", len(req.NamespaceId))
	}
	if len(req.RootHash) != sha256.Size {
		return fmt.Errorf("incorrect root hash length: %v", len(req.RootHash))
	}

	return nil
}

// respondInternalError sends internal error response to client
func (srv *Server) respondInternalError(stream network.Stream) {
	resp := &pb.GetSharesByNamespaceResponse{
		Status: pb.StatusCode_INTERNAL,
	}
	srv.respond(stream, resp)
}

// namespacedSharesToResponse encodes shares into proto and sends it to client with OK status code
func namespacedSharesToResponse(shares share.NamespacedShares) *pb.GetSharesByNamespaceResponse {
	rows := make([]*pb.Row, 0, len(shares))
	for _, row := range shares {
		// construct proof
		nodes := make([][]byte, 0, len(row.Proof.Nodes))
		for _, cid := range row.Proof.Nodes {
			nodes = append(nodes, cid.Bytes())
		}

		proof := &pb.Proof{
			Start: int64(row.Proof.Start),
			End:   int64(row.Proof.End),
			Nodes: nodes,
		}

		row := &pb.Row{
			Shares: row.Shares,
			Proof:  proof,
		}

		rows = append(rows, row)
	}

	return &pb.GetSharesByNamespaceResponse{
		Status: pb.StatusCode_OK,
		Rows:   rows,
	}
}

func (srv *Server) respond(stream network.Stream, resp *pb.GetSharesByNamespaceResponse) {
	err := stream.SetWriteDeadline(time.Now().Add(srv.params.writeTimeout))
	if err != nil {
		log.Debugf("server: seting write deadline: %s", err)
	}

	_, err = serde.Write(stream, resp)
	if err != nil {
		log.Errorf("server: writing response: %s", err.Error())
		stream.Reset() //nolint:errcheck
		return
	}

	if err = stream.Close(); err != nil {
		log.Errorf("server: closing stream: %s", err.Error())
	}
}<|MERGE_RESOLUTION|>--- conflicted
+++ resolved
@@ -60,13 +60,9 @@
 
 	handler := func(s network.Stream) {
 		srv.handleNamespacedData(ctx, s)
-<<<<<<< HEAD
 	}
 	srv.host.SetStreamHandler(srv.protocolID, p2p.RateLimitMiddleware(handler, srv.params.concurrencyLimit))
-=======
-	})
 	return nil
->>>>>>> 2fe9f0ca
 }
 
 // Stop stops the server
