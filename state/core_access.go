--- conflicted
+++ resolved
@@ -156,26 +156,16 @@
 	return ca.signer.EncodeTx(tx)
 }
 
-<<<<<<< HEAD
-// todo: change to SubmitPayForBlob
-func (ca *CoreAccessor) SubmitPayForData(
-=======
 func (ca *CoreAccessor) SubmitPayForBlob(
->>>>>>> b38b651e
 	ctx context.Context,
 	nID namespace.ID,
 	data []byte,
 	fee Int,
 	gasLim uint64,
 ) (*TxResponse, error) {
-<<<<<<< HEAD
 	b := &apptypes.Blob{NamespaceId: nID, Data: data, ShareVersion: uint32(appconsts.DefaultShareVersion)}
 	response, err := blob.SubmitPayForBlob(ctx, ca.signer, ca.coreConn, []*apptypes.Blob{b}, gasLim, withFee(fee))
 	// metrics should only be counted on a successful PFD tx
-=======
-	response, err := payment.SubmitPayForData(ctx, ca.signer, ca.coreConn, nID, data, gasLim, withFee(fee))
-	// metrics should only be counted on a successful PFB tx
->>>>>>> b38b651e
 	if err == nil && response.Code == 0 {
 		ca.lastPayForBlob = time.Now().UnixMilli()
 		ca.payForBlobCount++
