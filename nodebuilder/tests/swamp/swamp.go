--- conflicted
+++ resolved
@@ -40,11 +40,7 @@
 
 // DefaultTestTimeout should be used as the default timeout on all the Swamp tests.
 // It's generously set to 10 minutes to give enough time for CI.
-<<<<<<< HEAD
 const DefaultTestTimeout = time.Minute * 11
-=======
-const DefaultTestTimeout = time.Minute * 10
->>>>>>> 6a036611
 
 // Swamp represents the main functionality that is needed for the test-case:
 // - Network to link the nodes
@@ -98,13 +94,8 @@
 }
 
 func getAccounts(config *testnode.Config) (accounts []string) {
-<<<<<<< HEAD
 	for _, account := range config.Accounts {
 		accounts = append(accounts, account)
-=======
-	for _, account := range config.Genesis.Accounts() {
-		accounts = append(accounts, account.Name)
->>>>>>> 6a036611
 	}
 	return accounts
 }
