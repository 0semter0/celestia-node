package state

import (
	apptypes "github.com/celestiaorg/celestia-app/x/blob/types"
	libfraud "github.com/celestiaorg/go-fraud"
	"github.com/celestiaorg/go-header/sync"

	"github.com/celestiaorg/celestia-node/header"
	"github.com/celestiaorg/celestia-node/nodebuilder/core"
	modfraud "github.com/celestiaorg/celestia-node/nodebuilder/fraud"
	"github.com/celestiaorg/celestia-node/share/eds/byzantine"
	"github.com/celestiaorg/celestia-node/state"
)

// coreAccessor constructs a new instance of state.Module over
// a celestia-core connection.
func coreAccessor(
	corecfg core.Config,
	signer *apptypes.KeyringSigner,
	sync *sync.Syncer[*header.ExtendedHeader],
	fraudServ libfraud.Service[*header.ExtendedHeader],
	opts []state.Option,
) (*state.CoreAccessor, Module, *modfraud.ServiceBreaker[*state.CoreAccessor, *header.ExtendedHeader]) {
<<<<<<< HEAD
	ca := state.NewCoreAccessor(
		signer,
		sync,
		corecfg.RPC.Scheme,
		corecfg.RPCHost(),
		corecfg.RPC.Port,
		corecfg.GRPCHost(),
		corecfg.GRPC.Port,
	)

	return ca, ca, &modfraud.ServiceBreaker[*state.CoreAccessor, *header.ExtendedHeader]{
=======
	ca := state.NewCoreAccessor(signer, sync, corecfg.IP, corecfg.RPCPort, corecfg.GRPCPort, opts...)
	sBreaker := &modfraud.ServiceBreaker[*state.CoreAccessor, *header.ExtendedHeader]{
>>>>>>> 29678cb8
		Service:   ca,
		FraudType: byzantine.BadEncoding,
		FraudServ: fraudServ,
	}
	return ca, ca, sBreaker
}<|MERGE_RESOLUTION|>--- conflicted
+++ resolved
@@ -21,7 +21,6 @@
 	fraudServ libfraud.Service[*header.ExtendedHeader],
 	opts []state.Option,
 ) (*state.CoreAccessor, Module, *modfraud.ServiceBreaker[*state.CoreAccessor, *header.ExtendedHeader]) {
-<<<<<<< HEAD
 	ca := state.NewCoreAccessor(
 		signer,
 		sync,
@@ -30,13 +29,10 @@
 		corecfg.RPC.Port,
 		corecfg.GRPCHost(),
 		corecfg.GRPC.Port,
+    opts...
 	)
 
-	return ca, ca, &modfraud.ServiceBreaker[*state.CoreAccessor, *header.ExtendedHeader]{
-=======
-	ca := state.NewCoreAccessor(signer, sync, corecfg.IP, corecfg.RPCPort, corecfg.GRPCPort, opts...)
 	sBreaker := &modfraud.ServiceBreaker[*state.CoreAccessor, *header.ExtendedHeader]{
->>>>>>> 29678cb8
 		Service:   ca,
 		FraudType: byzantine.BadEncoding,
 		FraudServ: fraudServ,
