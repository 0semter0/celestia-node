package share

import (
	"context"
	"errors"

	"github.com/filecoin-project/dagstore"
	"github.com/ipfs/go-datastore"
	"github.com/libp2p/go-libp2p/core/host"
	"github.com/libp2p/go-libp2p/core/routing"
	routingdisc "github.com/libp2p/go-libp2p/p2p/discovery/routing"
	"go.uber.org/fx"

	"github.com/celestiaorg/celestia-app/pkg/da"

	"github.com/celestiaorg/celestia-node/share"
	"github.com/celestiaorg/celestia-node/share/availability/cache"
	disc "github.com/celestiaorg/celestia-node/share/availability/discovery"
	"github.com/celestiaorg/celestia-node/share/availability/light"
	"github.com/celestiaorg/celestia-node/share/eds"
	"github.com/celestiaorg/celestia-node/share/getters"
)

func newDiscovery(cfg Config) func(routing.ContentRouting, host.Host) *disc.Discovery {
	return func(
		r routing.ContentRouting,
		h host.Host,
	) *disc.Discovery {
		return disc.NewDiscovery(
			h,
			routingdisc.NewRoutingDiscovery(r),
<<<<<<< HEAD
			disc.WithPeersLimit(cfg.Discovery.PeersLimit),
			disc.WithDiscoveryInterval(cfg.Discovery.DiscoveryInterval),
			disc.WithAdvertiseInterval(cfg.Discovery.AdvertiseInterval),
=======
			cfg.Discovery,
>>>>>>> 4d31ad4a
		)
	}
}

// cacheAvailability wraps light availability with a cache for result sampling.
func cacheAvailability(lc fx.Lifecycle, ds datastore.Batching, avail *light.ShareAvailability) share.Availability {
	ca := cache.NewShareAvailability(avail, ds)
	lc.Append(fx.Hook{
		OnStop: ca.Close,
	})
	return ca
}

func newModule(getter share.Getter, avail share.Availability) Module {
	return &module{getter, avail}
}

// ensureEmptyCARExists adds an empty EDS to the provided EDS store.
func ensureEmptyCARExists(ctx context.Context, store *eds.Store) error {
	emptyEDS := share.EmptyExtendedDataSquare()
	emptyDAH := da.NewDataAvailabilityHeader(emptyEDS)

	err := store.Put(ctx, emptyDAH.Hash(), emptyEDS)
	if errors.Is(err, dagstore.ErrShardExists) {
		return nil
	}
	return err
}

func lightGetter(
	shrexGetter *getters.ShrexGetter,
	ipldGetter *getters.IPLDGetter,
	cfg Config,
) share.Getter {
	var cascade []share.Getter
	if cfg.UseShareExchange {
		cascade = append(cascade, shrexGetter)
	}
	cascade = append(cascade, ipldGetter)
	return getters.NewCascadeGetter(cascade)
}

func fullGetter(
	store *eds.Store,
	storeGetter *getters.StoreGetter,
	shrexGetter *getters.ShrexGetter,
	ipldGetter *getters.IPLDGetter,
	cfg Config,
) share.Getter {
	var cascade []share.Getter
	cascade = append(cascade, storeGetter)
	if cfg.UseShareExchange {
		cascade = append(cascade, shrexGetter)
	}
	cascade = append(cascade, ipldGetter)

	return getters.NewTeeGetter(
		getters.NewCascadeGetter(cascade),
		store,
	)
}<|MERGE_RESOLUTION|>--- conflicted
+++ resolved
@@ -29,13 +29,8 @@
 		return disc.NewDiscovery(
 			h,
 			routingdisc.NewRoutingDiscovery(r),
-<<<<<<< HEAD
 			disc.WithPeersLimit(cfg.Discovery.PeersLimit),
-			disc.WithDiscoveryInterval(cfg.Discovery.DiscoveryInterval),
 			disc.WithAdvertiseInterval(cfg.Discovery.AdvertiseInterval),
-=======
-			cfg.Discovery,
->>>>>>> 4d31ad4a
 		)
 	}
 }
