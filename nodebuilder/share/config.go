--- conflicted
+++ resolved
@@ -1,39 +1,24 @@
 package share
 
 import (
-<<<<<<< HEAD
 	"errors"
 	"fmt"
 
-	"github.com/celestiaorg/celestia-node/share/availability/cache"
 	"github.com/celestiaorg/celestia-node/share/availability/discovery"
 	"github.com/celestiaorg/celestia-node/share/availability/light"
-=======
-	disc "github.com/celestiaorg/celestia-node/share/availability/discovery"
->>>>>>> 4d31ad4a
 	"github.com/celestiaorg/celestia-node/share/p2p/peers"
 	"github.com/celestiaorg/celestia-node/share/p2p/shrexeds"
 	"github.com/celestiaorg/celestia-node/share/p2p/shrexnd"
 )
 
-<<<<<<< HEAD
 var (
 	ErrNegativeInterval = errors.New("interval must be positive")
 )
 
-// Parameters is the aggregation of all configuration parameters of the the share module
-type Parameters struct {
+type Config struct {
 	Light     light.Parameters
-	Cache     cache.Parameters
 	Discovery discovery.Parameters
-}
 
-type Config struct {
-	Parameters
-=======
-type Config struct {
-	// UseShareExchange is a flag toggling the usage of shrex protocols for blocksync.
->>>>>>> 4d31ad4a
 	UseShareExchange bool
 	// ShrExEDSParams sets shrexeds client and server configuration parameters
 	ShrExEDSParams *shrexeds.Parameters
@@ -41,54 +26,31 @@
 	ShrExNDParams *shrexnd.Parameters
 	// PeerManagerParams sets peer-manager configuration parameters
 	PeerManagerParams peers.Parameters
-	// Discovery sets peer discovery configuration parameters.
-	Discovery disc.Parameters
 }
 
 // TODO: Remove share/availability/options.go and reorg configs here
 func DefaultConfig() Config {
 	return Config{
-<<<<<<< HEAD
-		Parameters: Parameters{
-			Light:     light.DefaultParameters(),
-			Cache:     cache.DefaultParameters(),
-			Discovery: discovery.DefaultParameters(),
-		},
-=======
-		UseShareExchange:  true,
->>>>>>> 4d31ad4a
+		Light:             light.DefaultParameters(),
+		Discovery:         discovery.DefaultParameters(),
 		ShrExEDSParams:    shrexeds.DefaultParameters(),
 		ShrExNDParams:     shrexnd.DefaultParameters(),
 		UseShareExchange:  true,
 		PeerManagerParams: peers.DefaultParameters(),
-		Discovery:         disc.DefaultParameters(),
 	}
-}
-
-// Validate performs basic validation of the share Parameters
-func (p *Parameters) Validate() error {
-	err := p.Light.Validate()
-	if err != nil {
-		return err
-	}
-
-	err = p.Cache.Validate()
-	if err != nil {
-		return err
-	}
-
-	return p.Discovery.Validate()
 }
 
 // Validate performs basic validation of the config.
 func (cfg *Config) Validate() error {
-<<<<<<< HEAD
-	if err := cfg.Parameters.Validate(); err != nil {
+	err := cfg.Light.Validate()
+	if err != nil {
 		return fmt.Errorf("nodebuilder/share: %w", err)
 	}
 
-=======
->>>>>>> 4d31ad4a
+	if err := cfg.Discovery.Validate(); err != nil {
+		return fmt.Errorf("nodebuilder/share: %w", err)
+	}
+
 	if err := cfg.ShrExNDParams.Validate(); err != nil {
 		return fmt.Errorf("nodebuilder/share: %w", err)
 	}
