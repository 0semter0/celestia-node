package share

import (
	"errors"
	"fmt"
<<<<<<< HEAD

	"github.com/celestiaorg/celestia-node/share/availability"
=======
	"time"

	"github.com/celestiaorg/celestia-node/share/p2p/shrexeds"
	"github.com/celestiaorg/celestia-node/share/p2p/shrexnd"
>>>>>>> 56201647
)

var (
	ErrNegativeInterval = errors.New("interval must be positive")
)

type Config struct {
	availability.ShareParameters
	UseShareExchange bool
	// ShrExEDSParams sets shrexeds client and server configuration parameters
	ShrExEDSParams *shrexeds.Parameters
	// ShrExNDParams sets shrexnd client and server configuration parameters
	ShrExNDParams *shrexnd.Parameters
}

func DefaultConfig() Config {
	return Config{
<<<<<<< HEAD
		ShareParameters:  availability.DefaultShareParameters(),
		UseShareExchange: true,
=======
		PeersLimit:        3,
		DiscoveryInterval: time.Second * 30,
		AdvertiseInterval: time.Second * 30,
		UseShareExchange:  true,
		ShrExEDSParams:    shrexeds.DefaultParameters(),
		ShrExNDParams:     shrexnd.DefaultParameters(),
>>>>>>> 56201647
	}
}

// Validate performs basic validation of the config.
func (cfg *Config) Validate() error {
	if err := cfg.ShareParameters.Validate(); err != nil {
		return fmt.Errorf("nodebuilder/share: %w", err)
	}
<<<<<<< HEAD

	return nil
=======
	if err := cfg.ShrExNDParams.Validate(); err != nil {
		return err
	}
	return cfg.ShrExEDSParams.Validate()
>>>>>>> 56201647
}<|MERGE_RESOLUTION|>--- conflicted
+++ resolved
@@ -3,15 +3,11 @@
 import (
 	"errors"
 	"fmt"
-<<<<<<< HEAD
 
 	"github.com/celestiaorg/celestia-node/share/availability"
-=======
-	"time"
 
 	"github.com/celestiaorg/celestia-node/share/p2p/shrexeds"
 	"github.com/celestiaorg/celestia-node/share/p2p/shrexnd"
->>>>>>> 56201647
 )
 
 var (
@@ -29,17 +25,10 @@
 
 func DefaultConfig() Config {
 	return Config{
-<<<<<<< HEAD
 		ShareParameters:  availability.DefaultShareParameters(),
 		UseShareExchange: true,
-=======
-		PeersLimit:        3,
-		DiscoveryInterval: time.Second * 30,
-		AdvertiseInterval: time.Second * 30,
-		UseShareExchange:  true,
-		ShrExEDSParams:    shrexeds.DefaultParameters(),
-		ShrExNDParams:     shrexnd.DefaultParameters(),
->>>>>>> 56201647
+		ShrExEDSParams:   shrexeds.DefaultParameters(),
+		ShrExNDParams:    shrexnd.DefaultParameters(),
 	}
 }
 
@@ -48,13 +37,8 @@
 	if err := cfg.ShareParameters.Validate(); err != nil {
 		return fmt.Errorf("nodebuilder/share: %w", err)
 	}
-<<<<<<< HEAD
-
-	return nil
-=======
 	if err := cfg.ShrExNDParams.Validate(); err != nil {
 		return err
 	}
 	return cfg.ShrExEDSParams.Validate()
->>>>>>> 56201647
 }