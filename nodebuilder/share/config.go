--- conflicted
+++ resolved
@@ -38,15 +38,15 @@
 // TODO: Remove share/availability/options.go and reorg configs here
 func DefaultConfig() Config {
 	return Config{
-<<<<<<< HEAD
 		Parameters: Parameters{
 			Light:     light.DefaultParameters(),
 			Cache:     cache.DefaultParameters(),
 			Discovery: discovery.DefaultParameters(),
 		},
-		ShrExEDSParams:   shrexeds.DefaultParameters(),
-		ShrExNDParams:    shrexnd.DefaultParameters(),
-		UseShareExchange: true,
+		ShrExEDSParams:    shrexeds.DefaultParameters(),
+		ShrExNDParams:     shrexnd.DefaultParameters(),
+		UseShareExchange:  true,
+		PeerManagerParams: peers.DefaultParameters(),
 	}
 }
 
@@ -60,15 +60,6 @@
 	err = p.Cache.Validate()
 	if err != nil {
 		return err
-=======
-		PeersLimit:        5,
-		DiscoveryInterval: time.Second * 30,
-		AdvertiseInterval: time.Second * 30,
-		UseShareExchange:  true,
-		ShrExEDSParams:    shrexeds.DefaultParameters(),
-		ShrExNDParams:     shrexnd.DefaultParameters(),
-		PeerManagerParams: peers.DefaultParameters(),
->>>>>>> 9c0a5fb0
 	}
 
 	return p.Discovery.Validate()
@@ -87,13 +78,10 @@
 	if err := cfg.ShrExEDSParams.Validate(); err != nil {
 		return fmt.Errorf("nodebuilder/share: %w", err)
 	}
-<<<<<<< HEAD
+
+	if err := cfg.PeerManagerParams.Validate(); err != nil {
+		return fmt.Errorf("nodebuilder/share: %w", err)
+	}
 
 	return nil
-=======
-	if err := cfg.ShrExEDSParams.Validate(); err != nil {
-		return err
-	}
-	return cfg.PeerManagerParams.Validate()
->>>>>>> 9c0a5fb0
 }